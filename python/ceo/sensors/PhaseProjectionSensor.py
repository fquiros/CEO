--- conflicted
+++ resolved
@@ -23,11 +23,7 @@
         self.n_mode = (radord+1)*(radord+2)//2
         self.ZernS = ZernikeS(radord)
 
-<<<<<<< HEAD
-    def calibrate(self,src, piston_mask=None):
-=======
-    def calibrate(self,src, CS_rotation=True):
->>>>>>> 3bf58940
+    def calibrate(self,src, piston_mask=None, CS_rotation=True):
         """
         Calibrates the Zernike Projection Matrices and Reference OPD
         """
