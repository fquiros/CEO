--- conflicted
+++ resolved
@@ -98,14 +98,8 @@
             The mirror label: eiher "M1" or "M2"
         mode : string
             The degrees of freedom label
-<<<<<<< HEAD
             for M1: "global tip-tilt", "zernike", "bending modes", "Txyz", "Rxyz", "Rz", "segment tip-tilt"
             for M2: "global tip-tilt", "pointing neutral", "coma neutral", "zernike", "Karhunen-Loeve", "Txyz", "Rxyz", "Rz", "segment tip-tilt", "TT7 segment tip-tilt"
-=======
-            for M1: "global tip-tilt", "zernike", "Txyz", "Rxyz", "Rz", "segment tip-tilt"
-            for M2: "global tip-tilt", "pointing neutral", "coma neutral", "zernike", "Txyz", "Rxyz", "Rz", "segment tip-tilt", "TT7 segment tip-tilt"
-            for MOUNT : "pointing"
->>>>>>> 7df6bd12
         stroke : float
             The amplitude of the motion
 	segment : string
