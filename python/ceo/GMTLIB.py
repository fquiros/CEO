--- conflicted
+++ resolved
@@ -4,12 +4,9 @@
 import numpy.linalg as LA
 from scipy.optimize import brenth
 from scipy.signal import fftconvolve
-<<<<<<< HEAD
-=======
 from scipy.linalg import block_diag
 from skimage.feature import blob_log
 from scipy.ndimage.interpolation import rotate
->>>>>>> 219fa408
 from scipy.interpolate import griddata, LinearNDInterpolator, NearestNDInterpolator
 from scipy.spatial import Delaunay
 import os.path
