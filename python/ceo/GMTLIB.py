--- conflicted
+++ resolved
@@ -455,7 +455,6 @@
                     idx += 1
                 sys.stdout.write("\n")
             if mode=="segment tip-tilt":
-<<<<<<< HEAD
                 if isinstance(wfs, ShackHartmann) == True:
                     n_meas = wfs.valid_lenslet.nnz*2 
                 elif isinstance(wfs, (DispersedFringeSensor,IdealSegmentPistonSensor)) == True:
@@ -467,9 +466,6 @@
                         sys.stdout.write("paramenter 'segment' must be set to either 'full' or 'edge'\n")
 
                 D = np.zeros((n_meas,2*7))
-=======
-                D = np.zeros((wfs.n_valid_slopes,2*7))
->>>>>>> f1844af4
                 idx = 0
                 Rx = lambda x : self.M2.update(origin=[0,0,0],euler_angles=[x,0,0],idx=kSeg)
                 Ry = lambda x : self.M2.update(origin=[0,0,0],euler_angles=[0,x,0],idx=kSeg)
