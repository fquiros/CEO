% -*- mode: Noweb; noweb-code-mode: c-mode -*-

\index{source}
The source structure contains all the data associated with a remote optical emitter: its location, wavefront, irradiance, ...

\section{The files}

\subsection{Header}

<<source.h>>=
#ifndef __SOURCE_H__
#define __SOURCE_H__

#ifndef __UTILITIES_H__
#include "utilities.h"
#endif

#ifndef __PLOTLY_H__
#include "plotly.h"
#endif

<<ray data type>>
<<ray bundle structure>>

<<complex amplitude structure>>

struct source {

  <<source parameters>>

  void setup(const char *_photometric_band,
	     float zenith, float azimuth, float height);
  void setup(const char *_photometric_band,
	     float zenith, float azimuth, float height,
	     int resolution);
  void setup(const char *_photometric_band,
	     float zenith, float azimuth, float height,
	     const char *tag_in);
  void setup(const char *_photometric_band,
	     float zenith, float azimuth, float height,
	     int resolution, const char *tag_in);
  void setup(const char *_photometric_band,
	     float *_zenith, float *_azimuth, float _height,
	     int _N_SRC);
  void setup(const char *_photometric_band,
	     float *_zenith, float *_azimuth, float _height,
	     int _N_SRC, int resolution);
  void setup(const char *_photometric_band,
	     float *_zenith, float *_azimuth, float _height,
	     int _N_SRC, rtd _L_, int _N_L_, vector origin);
  void setup(const char *_photometric_band, float *magnitude,
	     float *_zenith, float *_azimuth, float _height,
	     int _N_SRC, rtd _L_, int _N_L_, vector origin);
  void setup(const char *_photometric_band, float *magnitude,
	     rtd *_zenith, rtd *_azimuth, float _height,
	     int _N_SRC, rtd _L_, int _N_L_, vector origin);
   void cleanup(void);

  void reset_rays(void);
  void reset_rays(int RESET_RAYS_MASK);

  void opd2phase(void);
  void opd2phase(int RESET_RAYS_MASK);

  void info(void);

  void phase2file(const char *filename);

  float wavelength(void);
  float wavelength_micron(void);
  float spectral_bandwidth(void);
  float n_photon(void);
  float n_photon(float _magnitude_);
  float n_background_photon(float backgroundMagnitude);
  float wavenumber(void);
  void update_directions(double *zenith, double *azimuth, int N_DIR);
  void update_magnitude(float *magnitude, int N_MAG);
  void copy_magnitude(source *other_src);
};
#endif // __SOURCE_H__
@
\subsection{Source}

<<source.cu>>=
#include "source.h"

<<zenith and azimuth update kernel>>
<<magnitude update kernel>>
<<magnitude copy kernel>>

<<to z plane kernel>>
<<to sphere kernel>>
<<reference sphere origin from chief ray>>
<<ray bundle kernels>>
<<bundle reset kernel>>
<<wavefront differentiation kernel (partial illumination identification)>>
<<wavefront differentiation kernel (slope estimates)>>
<<wavefront differentiation kernel (gradient)>>
<<wavefront differentiation kernel (gradient average)>>
<<wavefront differentiation kernel (segments gradient average)>>

<<ray bundle functions>>

<<square geometry>>
<<apply mask>>
<<piston removal>>

<<complex amplitude setup I>>
<<complex amplitude setup II>>
<<complex amplitude cleanup>>
<<resetting the wavefront>>
<<resetting the phase>>
<<resetting the wavefront to new wavefront>>
<<adding wavefront phase>>
<<masking wavefront amplitude I>>
<<masking wavefront amplitude II>>
<<wavefront stats>>
<<wavefront differentiation>>

<<phase to file>>

<<bundle coordinates kernel>>
<<bundle coordinates kernel (box)>>
<<gathering wavefront kernel>>

<<setup>>
<<setup with wavefront resolution>>
<<setup with tag>>
<<setup with wavefront resolution and tag>>
<<setup for multiple sources>>
<<setup for multiple sources with wavefront resolution>>
<<setup for multiple sources with wavefront resolution and ray bundle>>
<<cleanup>>

<<reset rays>>
<<ray tracing>>

<<zenith and azimuth update>>
<<magnitude update>>
<<magnitude copy>>

<<info>>

<<wavelength>>
<<spectral bandwidth>>
<<number of photons>>
<<number of background photons>>
<<wavenumber>>
<<plot phase>>
<<plot amplitude I>>
<<plot amplitude II>>
@

\section{Parameters}
\label{sec:params}

\index{source!source}
The source structure is a collection of [[N_SRC]] light sources.
<<source parameters>>=
int N_SRC;
@
The source locations are given by their [[zenith]] and [[azimuth]] angles, all the sources share the same height.
<<source parameters>>=
float zenith, azimuth, height, theta_x, theta_y;
@
A double precision copy of the same parameters is used by the ray tracing engine:
<<source parameters>>=
rtd _zenith_64_, _azimuth_64_, _height_64_, _theta_x_64_, _theta_y_64_;
@ The coordinates of the unit vector pointing towards the sources are given by [[theta_x]] and [[theta_y]].
The wavefront is the complex amplitude of the light beam.
It is given by its amplitude and phase, both are arrays of [[N_PX]] values.
The complex amplitude is defined in a new structure:
<<complex amplitude structure>>=
struct complex_amplitude {

  <<complex amplitude parameters>>

  void setup(int n_pixel);
  void setup(int n_pixel, int n_src);
  void cleanup(void);
  void reset(void);
  void reset(complex_amplitude *wavefront);
  void reset_amplitude(void);
  void reset_phase(void);
  void reset_phase(complex_amplitude *wavefront_prime);
  void add_phase(float alpha, float *phase_prime);
  void masked(void);
  void masked(mask *M_in);
  void rms(float *rms);
  void finite_difference(float *sx, float *sy, int NL, float d);
  void finite_difference(float *sx, float *sy, int NL, float d, mask *valid_lenslet);
  void gradient_average(float *sx, float *sy, int NL, float d);
  void gradient_average(float *sx, float *sy, float d);
  void segments_gradient_average(float *sx, float *sy, float D, int *segment_markers);
  void segments_gradient_averageFast(float *sx, float *sy, float D, int *segment_markers);
  void show_phase(char *filename);
  void show_phase(char *filename, int N_SRC);
  void show_amplitude(char *filename);
  void show_amplitude(char *filename, int N, int M);
};
@ with the parameters:
<<complex amplitude parameters>>=
int N_PX, N;
float *amplitude, *phase;
@ The physical extent of the amplitude is set by the pupil mask:
<<complex amplitude parameters>>=
mask *M;
@ The magnitude and associated number of photon at a given photometric band are set with:
<<source parameters>>=
const char *photometric_band;
float magnitude, N_PHOTON;
@ If the source is resolved by the  optical system, the irradiance is assumed to have a Gaussian shape of full width a half maximum [[fwhm]] in detector pixel unit (before binning)
<<source parameters>>=
float fwhm;
@  The wavefront is added to the source
<<source parameters>>=
complex_amplitude wavefront;
@ Source structures will be allocated on the device:
<<source parameters>>=
source *dev_ptr;
@ and the source can be tagged with
<<source parameters>>=
char tag[8];
@ A source can also be propagated geometrically through optical components
<<source parameters>>=
char rays_exist;
bundle rays;
@ Other parameters of the [[complex_amplitude]] structure are:
<<complex amplitude parameters>>=
cublasHandle_t handle;
float *buffer;
@

\section{Functions}
\label{sec:functions}


\subsection{Ray}
\label{sec:ray}

\index{source!ray}

A type for the rays is also defined:
<<ray data type>>=
typedef struct {
  <<ray data>>
} ray;
@
It contains the ray coordinates:
<<ray data>>=
vector coordinates;
@
the direction cosines of the ray:
<<ray data>>=
vector directions;
@
the [[surface_normal]] at the surface it intersected with the last time:
<<ray data>>=
vector surface_normal;
@
the optical path length:
<<ray data>>=
rtd optical_path_length;
@
the optical path difference
<<ray data>>=
rtd optical_path_difference;
@ the vignetting flag [[v]], $[[v]]=0$ means the ray is vignetted:
<<ray data>>=
char v;
@ and the number of iterative steps for the Raphson--Newton method:
<<ray data>>=
int n_iteration;

@
\subsection{Ray bundle}
\label{sec:ray-bundle}

\index{source!bundle}

Collections of rays are gathered into bundles:
<<ray bundle structure>>=
struct bundle {
  <<ray bundle parameters>>
  void setup(rtd RADIUS, int N_RADIUS, int N_THETA, vector origin, int N_SRC);
  void setup(rtd L, int N_L, vector origin, int N_SRC);
  void cleanup(void);
  void to_z_plane(rtd z_in);
  void to_focal_plane(rtd z_chief_on_axis, rtd rho_focal_plane);
  void to_sphere(vector sphere_origin);
  void to_sphere(rtd z_chief_on_axis, rtd rho_focal_plane);
  void get_coordinates(double *d__coord);
  void get_chief_coordinates(double *d__coord);
  void get_sphere_origins(double *d__coord);
  void get_directions(double *d__dir);
  void get_chief_directions(double *d__dir);
  void get_chief_optical_path_length(double *d__opl);
  void get_optical_path_length(double *d__opl);
  void get_optical_path_difference(double *d__opd);
  void get_optical_path_difference(double *d__opd,
				   float const delta_x, int N_x,
				   float const delta_y, int N_y);
  void get_vignetting(double *d__v);
  void get_n_iteration(int *n_iteration);
};
@
A bundle allocates an array of [[N_RAY]] rays on the device
<<ray bundle parameters>>=
int N_RAY;
ray *d__ray;
@
The structure may contain several bundle of rays, each associated to a different source but with the same number of rays
<<ray bundle parameters>>=
int N_BUNDLE;
@ 
The total number of rays
<<ray bundle parameters>>=
int N_RAY_TOTAL;
@
The x and y coordinates of the [[origin]] vector specifies the location of the center of the ray bundle when it crosses the (x,y) plane of the first surface.
The z coordinate specifies the height of the ray bundle with respect to the first surface.
<<ray bundle parameters>>=
vector *d__origin;
@
The chief ray is defined with
<<ray bundle parameters>>=
ray *d__chief_ray;
vector *d__chief_origin;
@
The vignetting mask is defined with
<<ray bundle parameters>>=
mask V;
@
The ray geometry is defined either in polar coordinates (\textit{fan} mode)
<<ray bundle parameters>>=
char geom[8];
@ where the radius and azimuth angle are sampled with [[N_RADIUS]] and [[N_THETA]] rays,
<<ray bundle parameters>>=
int N_RADIUS, N_THETA;
@
or in cartesian coordinates (\textit{box} mode) where the rays sample a [[N_L]]$\times$[[N_L]] square
<<ray bundle parameters>>=
int N_L;
@
In \textit{fan} mode, the radius is saved in [[L]] and in \textit{box} mode the side of the box is saved in [[L]]:
<<ray bundle parameters>>=
rtd L;
@
The optical path difference is computed with respect to a reference sphere which is centered on the object in the image plane and which is tangent to the exit pupil.
<<ray bundle parameters>>=
rtd *d__sphere_distance, *d__sphere_radius;
vector *d__sphere_origin;
@ The GMT segment piston mask:
<<ray bundle parameters>>=
int *d__piston_mask;
@ The refractive index of the medium they have passed through last:
<<ray bundle parameters>>= 
rtd refractive_index;
@
\subsubsection{Setup \& Cleanup}
\label{sec:bundle-setup--cleanup}

A ray bundle is specified with either the polar or cartesian coordinates of the rays at a given origin.
The direction cosine are derived from the coordinates of a source object.

The polar coordinates are defined with the sampling of the radius [[N_RADIUS]] from 0 to [[RADIUS]] and with the sampling of the azimuth [[N_THETA]].
\index{source!bundle!setup}
<<ray bundle functions>>=
void bundle::setup(rtd RADIUS, int _N_RADIUS_,
		   int _N_THETA_, vector origin, int N_SRC)
{
  strcpy(geom,"fan");
  N_RADIUS = _N_RADIUS_;
  N_THETA  = _N_THETA_;
  L        = RADIUS;
  N_BUNDLE = N_SRC;
  N_RAY = (N_RADIUS-1)*N_THETA + 1;
  N_RAY_TOTAL = N_RAY*N_BUNDLE;
  V.setup(N_RAY_TOTAL);
  HANDLE_ERROR( cudaMalloc((void**)&d__ray, sizeof(ray)*N_RAY_TOTAL ) );
  HANDLE_ERROR( cudaMalloc((void**)&d__origin, sizeof(vector) ) );
  HANDLE_ERROR( cudaMemcpy( d__origin, &origin,
			    sizeof(vector), cudaMemcpyHostToDevice ) );
  <<chief ray allocation>>
}
@
The direction cosines $(k,l,m)$ of the rays are defined from the source zenith $\zeta$ and azimuth $\xi$ angles as
\begin{eqnarray}
  \label{eq:2}
  k &=& \sin(\zeta)\cos(\xi) \\
  l &=& \sin(\zeta)\sin(\xi) \\
  k &=& \cos(\zeta)
\end{eqnarray}
The polar coordinates $\rho$ and $\theta$ of the rays are given by
\begin{equation}
  \rho = [[RADIUS]] {k \over [[N_RADIUS]] - 1 } \forall k \in [0,[[N_RADIUS]] - 1]
\end{equation}
and
\begin{equation}
  \theta = 2\pi {k \over [[N_THETA]] } \forall k \in [0,[[N_THETA-1]]]
\end{equation}
<<bundle coordinates>>=
<<chief ray init>>
blockDim = dim3(N_THREAD,N_THREAD);
gridDim  = dim3(N_RADIUS/N_THREAD+1,N_THETA/N_THREAD+1, N_BUNDLE);
ray_coordinates LLL gridDim , blockDim RRR (d__ray, N_RAY, src->dev_ptr,
                                            L, N_RADIUS, N_THETA, d__origin);
@
The chief ray is defined with
<<chief ray allocation>>=
refractive_index = 1.0;
vector chief_origin;
chief_origin.x = 0.0;
chief_origin.y = 0.0;
chief_origin.z = origin.z;
HANDLE_ERROR( cudaMalloc((void**)&d__chief_ray, sizeof(ray)*N_BUNDLE ) );
HANDLE_ERROR( cudaMalloc((void**)&d__chief_origin, sizeof(vector) ) );
HANDLE_ERROR( cudaMemcpy( d__chief_origin, &chief_origin,
                         sizeof(vector), cudaMemcpyHostToDevice ) );
HANDLE_ERROR( cudaMalloc((void**)&d__sphere_origin,   sizeof(vector)*N_BUNDLE ) );
HANDLE_ERROR( cudaMalloc((void**)&d__sphere_radius,   sizeof(rtd)*N_BUNDLE ) );
HANDLE_ERROR( cudaMalloc((void**)&d__sphere_distance, sizeof(rtd)*N_BUNDLE ) );
@
 and is initialized with
<<chief ray init>>=
ray_coordinates LLL gridDim , blockDim RRR (d__chief_ray, 1, src->dev_ptr,
					    0.0, 2, 1, d__origin);

@
The cartesian coordinates are defined with the sampling of the square box length [[N_L]] from $-[[L]]$ to [[L]].
\index{source!bundle!setup}
<<ray bundle functions>>=
  void bundle::setup(rtd _L_, int _N_L_, vector origin, int N_SRC)
{
  strcpy(geom,"box");
  N_L = _N_L_;
  L = _L_;
  N_BUNDLE = N_SRC;
  N_RAY = N_L*N_L;
  N_RAY_TOTAL = N_RAY*N_BUNDLE;
  V.setup(N_RAY_TOTAL);
  HANDLE_ERROR( cudaMalloc((void**)&d__ray, sizeof(ray)*N_RAY_TOTAL ) );
  HANDLE_ERROR( cudaMalloc((void**)&d__origin, sizeof(vector) ) );
  HANDLE_ERROR( cudaMemcpy( d__origin, &origin,
			    sizeof(vector), cudaMemcpyHostToDevice ) );
  HANDLE_ERROR( cudaMalloc((void**)&d__piston_mask, sizeof(int)*N_RAY_TOTAL ) );
  <<chief ray allocation>>
}
@
The direction cosines $(k,l,m)$ of the rays are defined from the source zenith $\zeta$ and azimuth $\xi$ angles as
\begin{eqnarray}
  \label{eq:2}
  k &=& \sin(\zeta)\cos(\xi) \\
  l &=& \sin(\zeta)\sin(\xi) \\
  k &=& \cos(\zeta)
\end{eqnarray}
The cartesian coordinates $x$ and $y$ of the rays are given by
\begin{eqnarray}
  x &=& L*(i-([[N_L]]-1)/2)/([[N_L]]-1) \\
  y &=& L*(j-([[N_L]]-1)/2)/([[N_L]]-1)
\end{eqnarray}
<<bundle coordinates (box)>>=
<<chief ray init>>
blockDim = dim3(N_THREAD,N_THREAD);
gridDim  = dim3(N_L/N_THREAD+1,N_L/N_THREAD+1, N_BUNDLE);
ray_coordinates_box LLL gridDim , blockDim RRR (d__ray, N_RAY, src->dev_ptr,
                                                            L, N_L, d__origin);
@
Memory is freed with
\index{source!bundle!cleanup}
<<ray bundle functions>>=
void bundle::cleanup(void)
{
  fprintf(stdout,"@(CEO)>bundle: freeing memory!\n");
  HANDLE_ERROR( cudaFree( d__ray ) );
  HANDLE_ERROR( cudaFree( d__chief_ray ) );
  HANDLE_ERROR( cudaFree( d__origin ) );
  HANDLE_ERROR( cudaFree( d__chief_origin ) );
  HANDLE_ERROR( cudaFree( d__piston_mask ) );
  HANDLE_ERROR( cudaFree( d__sphere_origin ) );
  HANDLE_ERROR( cudaFree( d__sphere_radius ) );
  HANDLE_ERROR( cudaFree( d__sphere_distance ) );
}
@

\subsubsection{Propagation parametric geometric equation}
\label{sec:prop-param-geom}

The rays are propagated to the plane $z=[[z__plane]]$ with
\begin{eqnarray}
  \label{eq:26}
  s &=& { [[z_plane]] - z \over m} \\\nonumber
  x &=& x + s k \\\nonumber
  y &=& y + s l \\\nonumber
  z &=& [[z_plane]]
\end{eqnarray}
\index{source!bundle!to\_z\_plane}
<<ray bundle functions>>=
void bundle::to_z_plane(rtd z_plane)
{
  dim3 blockDim(1,1);
  dim3 gridDim(1,1, N_BUNDLE);
  to_z_plane_chief_kernel LLL gridDim , blockDim RRR (d__chief_ray, 1, z_plane);
  blockDim = dim3(N_THREAD,N_THREAD);
  gridDim  = dim3(N_RAY/N_THREAD2+1,1,N_BUNDLE);
  to_z_plane_kernel LLL gridDim , blockDim RRR (d__ray, N_RAY, z_plane, d__chief_ray);
}
@ where
<<to z plane kernel>>=
  __global__ void to_z_plane_kernel(ray *d__ray, int N_RAY, rtd z_plane, ray *d__chief_ray)
{
  int i, j, k0, k, iSource;
  rtd s;
  i = blockIdx.x * blockDim.x + threadIdx.x;
  j = blockIdx.y * blockDim.y + threadIdx.y;
  iSource = blockIdx.z;
  k = j * gridDim.x * blockDim.x + i;
  k0 = k;
  k += iSource*N_RAY;
  if ( (k0<N_RAY ) && (d__ray[k].v) )
  {
    if (d__ray[k].directions.z==0)
       return;
    s = (z_plane - d__ray[k].coordinates.z)/d__ray[k].directions.z;
    d__ray[k].coordinates.x = d__ray[k].coordinates.x + s*d__ray[k].directions.x;
    d__ray[k].coordinates.y = d__ray[k].coordinates.y + s*d__ray[k].directions.y;
    d__ray[k].coordinates.z = z_plane;
    d__ray[k].optical_path_length = s;
    d__ray[k].optical_path_difference +=
      d__ray[k].optical_path_length - d__chief_ray->optical_path_length;
  }
}
  __global__ void to_vz_plane_kernel(ray *d__ray, int N_RAY, vector *d__v, ray *d__chief_ray)
{
  int i, j, k0, k, iSource;
  rtd s;
  i = blockIdx.x * blockDim.x + threadIdx.x;
  j = blockIdx.y * blockDim.y + threadIdx.y;
  iSource = blockIdx.z;
  k = j * gridDim.x * blockDim.x + i;
  k0 = k;
  k += iSource*N_RAY;
  if ( (k0<N_RAY ) && (d__ray[k].v) )
  {
    if (d__ray[k].directions.z==0)
       return;
    s = (d__v[iSource].z - d__ray[k].coordinates.z)/d__ray[k].directions.z;
    d__ray[k].coordinates.x = d__ray[k].coordinates.x + s*d__ray[k].directions.x;
    d__ray[k].coordinates.y = d__ray[k].coordinates.y + s*d__ray[k].directions.y;
    d__ray[k].coordinates.z = d__v[iSource].z;
    d__ray[k].optical_path_length = s;
    d__ray[k].optical_path_difference +=
      d__ray[k].optical_path_length - d__chief_ray->optical_path_length;
  }
}
__global__ void to_z_plane_chief_kernel(ray *d__ray, int N_RAY, rtd z_plane)
{
  int k, iSource;
  rtd s;
  iSource = blockIdx.z;
  k = iSource;
  if (d__ray[k].directions.z==0)
    return;
  s = (z_plane - d__ray[k].coordinates.z)/d__ray[k].directions.z;
  d__ray[k].coordinates.x = d__ray[k].coordinates.x + s*d__ray[k].directions.x;
  d__ray[k].coordinates.y = d__ray[k].coordinates.y + s*d__ray[k].directions.y;
  d__ray[k].coordinates.z = z_plane;
  d__ray[k].optical_path_length = s;
}
__global__ void to_vz_plane_chief_kernel(ray *d__ray, int N_RAY, vector *d__v)
{
  int k, iSource;
  rtd s;
  iSource = blockIdx.z;
  k = iSource;
  if (d__ray[k].directions.z==0)
    return;
  s = (d__v[k].z - d__ray[k].coordinates.z)/d__ray[k].directions.z;
  d__ray[k].coordinates.x = d__ray[k].coordinates.x + s*d__ray[k].directions.x;
  d__ray[k].coordinates.y = d__ray[k].coordinates.y + s*d__ray[k].directions.y;
  d__ray[k].coordinates.z = d__v[k].z;
  d__ray[k].optical_path_length = s;
}
@
The rays are propagated to the plane focal by computing first the coordinates of the intersection of the chief ray with the curved focal plane and then by propagated the rays from the last surface to the z--plane at the intersection of the chief ray with the focal plane.
<<ray bundle functions>>=
void bundle::to_focal_plane(rtd z_chief_on_axis, rtd rho_focal_plane)
{
  dim3 blockDim(1,1);
  dim3 gridDim(1,1, N_BUNDLE);
  <<reference sphere distance>>
  <<reference sphere origin>>
  to_vz_plane_chief_kernel LLL gridDim , blockDim RRR (d__chief_ray, 1, d__sphere_origin);
  blockDim = dim3(N_THREAD,N_THREAD);
  gridDim  = dim3(N_RAY/N_THREAD2+1,1,N_BUNDLE);
  to_vz_plane_kernel LLL gridDim , blockDim RRR (d__ray, N_RAY, d__sphere_origin, d__chief_ray);
}
@ 
\subsubsection{Reference sphere}
\label{sec:reference-sphere}

\paragraph{Spherical focal plane}
\label{sec:spher-focal-plane}

\index{source!bundle!to\_sphere}

<<ray bundle functions>>=
void bundle::to_sphere(rtd z_chief_on_axis, rtd rho_focal_plane)
{
  dim3 blockDim(1,1);
  dim3 gridDim(1,1, N_BUNDLE);
  <<reference sphere distance>>
  <<reference sphere origin>>
  <<reference sphere radius>>
  <<chief ray optical path length>>
  <<rays optical path difference>>
}
@
Given the $z$ location of the focal plane on axis [[z_chief_on_axis]] and the radius of curvature of the focal plane [[rho_focal_plane]], the distance to the object from the last surface for the chief ray is given by
<<reference sphere distance>>=
to_focal_surface_chief_kernel LLL gridDim , blockDim RRR (d__sphere_distance, d__chief_ray, 1,
                                                          z_chief_on_axis,
							  rho_focal_plane);
@  with
<<to sphere kernel>>=
__global__ void to_focal_surface_chief_kernel(rtd *s, ray *d__ray, int N_RAY,
                                              rtd z_chief_on_axis, rtd rho_focal_plane)
{
  int k, iSource;
  rtd x, y, z, g, rho2;
  iSource = blockIdx.z;
  k = iSource;
  x = d__ray[k].coordinates.x;
  y = d__ray[k].coordinates.y;
  z = d__ray[k].coordinates.z - z_chief_on_axis + rho_focal_plane;
  g = x*d__ray[k].directions.x + y*d__ray[k].directions.y + z*d__ray[k].directions.z;
  rho2 = x*x + y*y + z*z;
  s[k] = -1.0*sqrt( g*g - (rho2-rho_focal_plane*rho_focal_plane) ) - g;
}
@
The origin of the reference sphere is computed next
<<reference sphere origin>>=
chief_parametric_equation LLL gridDim , blockDim RRR (d__sphere_origin,
						      d__chief_ray, 1,
						      d__sphere_distance);
@
The chief ray defines the location of the object and the reference sphere is centered on the object e.g. the origin of the reference sphere is on the chief ray.
If the distance from the last surface to the object is known for the chief ray, then the origin of the reference sphere is given by:
<<reference sphere origin from chief ray>>=
__global__ void chief_parametric_equation(vector *d__v, ray *d__ray, int N_RAY, rtd *s)
{
  int k, iSource;
  iSource = blockIdx.z;
  k = iSource;
  d__v[k].x = d__ray[k].coordinates.x + d__ray[k].directions.x*s[k];
  d__v[k].y = d__ray[k].coordinates.y + d__ray[k].directions.y*s[k];
  d__v[k].z = d__ray[k].coordinates.z + d__ray[k].directions.z*s[k];
}
@ The computation of the radius of the reference sphere, which must be tangent to the exit pupil, is:
<<reference sphere radius>>=
sphere_radius_kernel LLL gridDim , blockDim RRR (d__sphere_radius, d__chief_ray, 1,
						 d__sphere_origin);
@
To compute the reference sphere radius, one must know the location of the exit pupil.
The location of the exit pupil is given by the intersection of the chief ray with the optical axis after the last surface of the system.
Remembering the rays parametric equation:
\begin{eqnarray}
  \label{eq:60}
  x &=& x_{-1} + k_{-1}s \\
  y &=& y_{-1} + l_{-1}s \\
  z &=& z_{-1} + m_{-1}s \\
\end{eqnarray}
and noting that, at the intersection $x=y=0$, the distance $s$ from the last surface to the exit pupil is given by
\begin{equation}
  \label{eq:61}
  s = \sqrt{  x_{-1}^2 + y_{-1}^2 \over k_{-1}^2 + l_{-1}^2 }
\end{equation}
Given the origin of the reference sphere $\left( x_{s,0},y_{s,0},z_{s,0} \right)$, the radius $\varrho_s$ is written
\begin{equation}
  \label{eq:62}
  \varrho_s = \sqrt{ x_{s,0}^2 + y_{s,0}^2 + \left( z_{s,0} - z_E \right) },
\end{equation}
where $z_E$ is the exit pupil coordinate on the z--axis,
\begin{equation}
  \label{eq:63}
  z_E = z_{-1} + m_{-1}s.
\end{equation}
In the case of an on--axis source, $k_{-1}=l_{-1}=0$ and $s=\infty$ so the radius is set to $\varrho_s=23.772110269559725$m.
<<to sphere kernel>>=
__global__ void sphere_radius_kernel(rtd *radius, ray *d__ray, int N_RAY,
				     vector *sphere_origin)
{
  int k, iSource;
  rtd rho2_xy, rho2_kl, buf, s, z;
  iSource = blockIdx.z;
  k = iSource;

  buf =  d__ray[k].coordinates.x;
  buf *= buf;
  rho2_xy = buf;
  buf =  d__ray[k].coordinates.y;
  buf *= buf;
  rho2_xy += buf;

  buf =  d__ray[k].directions.x;
  buf *= buf;
  rho2_kl = buf;
  buf =  d__ray[k].directions.y;
  buf *= buf;
  rho2_kl += buf;

  if (rho2_kl<1E-24)
    radius[k] = 23.772110269559725;
  else {
    s = sqrt(rho2_xy/rho2_kl);
    z = d__ray[k].coordinates.z + d__ray[k].directions.z*s;

    buf = sphere_origin[k].x;
    buf *= buf;
    radius[k] = buf;

    buf = sphere_origin[k].y;
    buf *= buf;
    radius[k] += buf;

    buf = sphere_origin[k].z - z;
    buf *= buf;
    radius[k] += buf;
    radius[k] = sqrt( radius[k] );
  }
}
@ The optical path length of the chief ray from the last surface to the reference sphere is computed with
<<chief ray optical path length>>=
to_sphere_chief_kernel LLL gridDim , blockDim RRR (d__chief_ray, 1,
                                                   d__sphere_origin, d__sphere_radius);
@ with
<<to sphere kernel>>=
__global__ void to_sphere_chief_kernel(ray *d__ray, int N_RAY,
                                       vector *sphere_origin, rtd *sphere_radius)
{
  int k, iSource;
  rtd s, x, y, z, g, rho2;
  iSource = blockIdx.z;
  k = iSource;
  <<to sphere kernel common>>
}
@
The optical path difference (OPD) is usually computed with respect to a reference sphere centered on the object.
The OPD is given by the difference between the rays optical path length (OPL) to the sphere and the OPL of the chief ray to the sphere.
The OPL $s$ is used to compute the intersection of a ray with the sphere from the parametric equation:
\begin{eqnarray}
  \label{eq:27}
  x &=& x_{-1} + s k_{-1} \\\nonumber
  y &=& y_{-1} + s l_{-1} \\\nonumber
  z &=& z_{-1} + s m_{-1}
\end{eqnarray}
where $(x_{-1},y_{-1},z_{-1})$ and  $(k_{-1},l_{-1},m_{-1})$ are the coordinates at and direction cosines from the last surface.
Inserting $x$, $y$ and $z$ in the sphere equation,
\begin{equation}
  \label{eq:28}
  (x - x_O)^2 + (y-y_O)^2 + (z-z_O)^2 = R^2
\end{equation}
where $(x_O,y_O,z_O)$ is the object coordinate and $R$ the sphere radius, and solving for $S$ lead to
\begin{equation}
  \label{eq:29}
  s = - \gamma - \sqrt{\gamma^2  - (\rho^2 - R^2)}
\end{equation}
with
\begin{equation}
  \label{eq:30}
  \gamma = (x_{-1} - x_O)k_{-1} + (y_{-1} - y_O)l_{-1} + (z_{-1} - z_O)m_{-1}
\end{equation}
and
\begin{equation}
  \label{eq:31}
  \rho^2 = (x_{-1} - x_O)^2 + (y_{-1} - y_O)^2 + (z_{-1} - z_O)^2.
\end{equation}
@
The code corresponding to the above equation is:
<<to sphere kernel common>>=
x = d__ray[k].coordinates.x - sphere_origin[iSource].x;
y = d__ray[k].coordinates.y - sphere_origin[iSource].y;
z = d__ray[k].coordinates.z - sphere_origin[iSource].z;
g = x*d__ray[k].directions.x + y*d__ray[k].directions.y + z*d__ray[k].directions.z;
rho2 = x*x + y*y + z*z;
s = -sqrt( g*g - (rho2-sphere_radius[iSource]*sphere_radius[iSource]) ) - g;
d__ray[k].optical_path_length = s;
d__ray[k].coordinates.x += s*d__ray[k].directions.x;
d__ray[k].coordinates.y += s*d__ray[k].directions.y;
d__ray[k].coordinates.z += s*d__ray[k].directions.z;
@
The optical path difference of the source rays is computed last
<<rays optical path difference>>=
blockDim = dim3(N_THREAD,N_THREAD);
gridDim  = dim3(N_RAY/N_THREAD2+1,1, N_BUNDLE);
to_sphere_kernel LLL gridDim , blockDim RRR (d__ray, N_RAY,
                                             d__sphere_origin, d__sphere_radius,
                                             d__chief_ray);
@ with
<<to sphere kernel>>=
__global__ void to_sphere_kernel(ray *d__ray, int N_RAY,
				 vector *sphere_origin, rtd *sphere_radius,
				 ray *d__chief_ray)
{
  int i, j, k0, k, iSource;
  rtd s, x, y, z, g, rho2;
  i = blockIdx.x * blockDim.x + threadIdx.x;
  j = blockIdx.y * blockDim.y + threadIdx.y;
  k = j * gridDim.x * blockDim.x + i;
  iSource = blockIdx.z;
  k0 = k;
  k += iSource*N_RAY;
  if ( (k0<N_RAY ) && (d__ray[k].v) )
  {
    <<to sphere kernel common>>
    d__ray[k].optical_path_difference +=
      d__ray[k].optical_path_length - d__chief_ray[iSource].optical_path_length;
  }
}

@
\paragraph{Reference sphere origin}
\label{sec:refer-sphere-orig}

Given the origin and the radius of the reference sphere, the optical path difference is computed with
\index{source!bundle!to\_sphere}
<<ray bundle functions>>=
void bundle::to_sphere(vector sphere_origin)
{
  HANDLE_ERROR( cudaMemcpy( d__sphere_origin, &sphere_origin,
			    sizeof(vector), cudaMemcpyHostToDevice ) );
  dim3 blockDim(1,1);
  dim3 gridDim(1,1, N_BUNDLE);
  <<reference sphere radius>>
  <<chief ray optical path length>>
  <<rays optical path difference>>
}
@
<<ray bundle functions (opt-out)>>=
void bundle::to_sphere(rtd *s, rtd sphere_radius)
{
  <<ray bundle functions: from distance>>
}
@

\subsubsection{Gathering data}
\label{sec:gathering-data}

The coordinates, directions, optical path length and vignetting map are copied into arrays with the following functions:
<<ray bundle functions>>=
<<gathering ray coordinates>>
<<gathering sphere origins>>
<<gathering ray directions>>
<<gathering ray optical path length>>
<<gathering ray optical path difference>>
<<gathering ray vignetting map>>
<<gathering ray number of iterative steps>>
<<OPD nearest neighbor interpolation>>
@
<<ray bundle kernels>>=
<<gathering ray coordinates kernel>>
<<gathering sphere origins kernel>>
<<gathering ray directions kernel>>
<<gathering ray optical path length kernel>>
<<gathering ray optical path difference kernel>>
<<gathering ray vignetting map kernel>>
<<gathering ray number of iterative steps kernel>>
<<OPD nearest neighbor interpolation kernel>>
@
\index{source!bundle!get\_coordinates}
<<gathering ray coordinates>>=
void bundle::get_coordinates(double *d__coord)
{
  HANDLE_ERROR( cudaMemset( d__coord, 0, sizeof(double)*N_RAY*3 ) );
  dim3 blockDim(N_THREAD,N_THREAD);
  dim3 gridDim(N_RAY/N_THREAD2+1,1, N_BUNDLE);
  get_coordinates_kernel LLL gridDim , blockDim RRR (d__coord, d__ray, N_RAY);
}
@
\index{source!bundle!get\_chief\_coordinates}
<<gathering ray coordinates>>=
void bundle::get_chief_coordinates(double *d__coord)
{
  dim3 blockDim(1,1);
  dim3 gridDim(1,1, N_BUNDLE);
  get_coordinates_kernel LLL gridDim, blockDim RRR (d__coord, d__chief_ray, 1);
}
@
<<gathering ray coordinates kernel>>=
__global__ void get_coordinates_kernel(double *d__coord, ray *d__ray, int N_RAY)
{
  int i, j, k0, k, l, iSource;
  i = blockIdx.x * blockDim.x + threadIdx.x;
  j = blockIdx.y * blockDim.y + threadIdx.y;
  k = j * gridDim.x * blockDim.x + i;
  iSource = blockIdx.z;
  k0 = k;
  k += iSource*N_RAY;
  if ( ( k0<N_RAY ) && (d__ray[k].v==1) )
  {
    l = k*3;
    d__coord[l++] = d__ray[k].coordinates.x;
    d__coord[l++] = d__ray[k].coordinates.y;
    d__coord[l]   = d__ray[k].coordinates.z;
  }
}
@
\index{source!bundle!get\_sphere\_origin}
<<gathering sphere origins>>=
void bundle::get_sphere_origins(double *d__coord)
{
  dim3 blockDim(1,1);
  dim3 gridDim(1,1, N_BUNDLE);
  get_sphere_origins_kernel LLL gridDim, blockDim RRR (d__coord, d__sphere_origin, 1);
}
@
<<gathering sphere origins kernel>>=
__global__ void get_sphere_origins_kernel(double *d__coord, vector *d__sphere_origin, int N_RAY)
{
  int i, j, k0, k, l, iSource;
  i = blockIdx.x * blockDim.x + threadIdx.x;
  j = blockIdx.y * blockDim.y + threadIdx.y;
  k = j * gridDim.x * blockDim.x + i;
  iSource = blockIdx.z;
  k0 = k;
  k += iSource*N_RAY;
  if ( k0<N_RAY )
  {
    l = k*3;
    d__coord[l++] = d__sphere_origin[k].x;
    d__coord[l++] = d__sphere_origin[k].y;
    d__coord[l]   = d__sphere_origin[k].z;
  }
}
@
\index{source!bundle!get\_directions}
<<gathering ray directions>>=
void bundle::get_directions(double *d__dir)
{
  dim3 blockDim(N_THREAD,N_THREAD);
  dim3 gridDim(N_RAY/N_THREAD2+1,1,N_BUNDLE);
  get_directions_kernel LLL gridDim , blockDim RRR (d__dir, d__ray, N_RAY);
}
@
\index{source!bundle!get\_chief\_directions}
<<gathering ray directions>>=
void bundle::get_chief_directions(double *d__dir)
{
  dim3 blockDim(1,1);
  dim3 gridDim(1,1,N_BUNDLE);
  get_directions_kernel LLL gridDim , blockDim RRR (d__dir, d__chief_ray, 1);
}
@
<<gathering ray directions kernel>>=
__global__ void get_directions_kernel(double *d__dir, ray *d__ray, int N_RAY)
{
  int i, j, k, l, iSource;
  i = blockIdx.x * blockDim.x + threadIdx.x;
  j = blockIdx.y * blockDim.y + threadIdx.y;
  k = j * gridDim.x * blockDim.x + i;
  iSource = blockIdx.z;
  if ( k<N_RAY )
  {
    k += iSource*N_RAY;
    l = k*3;
    d__dir[l++] = d__ray[k].directions.x;
    d__dir[l++] = d__ray[k].directions.y;
    d__dir[l]   = d__ray[k].directions.z;
  }
}
@
\index{source!bundle!get\_optical\_path\_length}
<<gathering ray optical path length>>=
void bundle::get_optical_path_length(double *d__opl)
{
  dim3 blockDim(N_THREAD,N_THREAD);
  dim3 gridDim(N_RAY/N_THREAD2+1,1,N_BUNDLE);
  get_optical_path_length_kernel LLL gridDim , blockDim RRR (d__opl, d__ray, N_RAY);
}
@
\index{source!bundle!get\_chief\_optical\_path\_length}
<<gathering ray optical path length>>=
void bundle::get_chief_optical_path_length(double *d__opl)
{
  dim3 blockDim(1,1);
  dim3 gridDim(1,1,N_BUNDLE);
  get_optical_path_length_kernel LLL gridDim , blockDim RRR (d__opl, d__chief_ray, 1);
}
@
<<gathering ray optical path length kernel>>=
__global__ void get_optical_path_length_kernel(double *d__opl, ray *d__ray, int N_RAY)
{
  int i, j, k, iSource;
  i = blockIdx.x * blockDim.x + threadIdx.x;
  j = blockIdx.y * blockDim.y + threadIdx.y;
  k = j * gridDim.x * blockDim.x + i;
  iSource = blockIdx.z;
  if ( k<N_RAY )
    {
      k += iSource*N_RAY;
      d__opl[k]   = d__ray[k].optical_path_length;
    }
}
@
\index{source!bundle!get\_optical\_path\_difference}
<<gathering ray optical path difference>>=
void bundle::get_optical_path_difference(double *d__opd)
{
  HANDLE_ERROR( cudaMemset(d__opd, 0, sizeof(double)*N_RAY_TOTAL ) );
  dim3 blockDim(N_THREAD,N_THREAD);
  dim3 gridDim(N_RAY/N_THREAD2+1,1,N_BUNDLE);
  get_optical_path_difference_kernel LLL gridDim , blockDim RRR (d__opd, d__ray, N_RAY);
}
@
<<gathering ray optical path difference kernel>>=
__global__ void get_optical_path_difference_kernel(double *d__opd, ray *d__ray, int N_RAY)
{
  int i, j, k, iSource;
  i = blockIdx.x * blockDim.x + threadIdx.x;
  j = blockIdx.y * blockDim.y + threadIdx.y;
  k = j * gridDim.x * blockDim.x + i;
  iSource = blockIdx.z;
  j = k;
  k += iSource*N_RAY;
  if ( (j<N_RAY) && (d__ray[k].v) )
    {
      d__opd[k]   = d__ray[k].optical_path_difference;
    }
}
@
\index{source!bundle!get\_n\_iteration}
<<gathering ray number of iterative steps>>=
void bundle::get_n_iteration(int *n_iteration)
{
  HANDLE_ERROR( cudaMemset(n_iteration, 0, sizeof(int)*N_RAY_TOTAL ) );
  dim3 blockDim(N_THREAD,N_THREAD);
  dim3 gridDim(N_RAY/N_THREAD2+1,1,N_BUNDLE);
  get_n_iteration_kernel LLL gridDim , blockDim RRR (n_iteration, d__ray, N_RAY);
}
@
<<gathering ray number of iterative steps kernel>>=
__global__ void get_n_iteration_kernel(int *n_iteration, ray *d__ray, int N_RAY)
{
  int i, j, k, iSource;
  i = blockIdx.x * blockDim.x + threadIdx.x;
  j = blockIdx.y * blockDim.y + threadIdx.y;
  k = j * gridDim.x * blockDim.x + i;
  iSource = blockIdx.z;
  j = k;
  k += iSource*N_RAY;
  if ( (j<N_RAY) && (d__ray[k].v) )
    {
      n_iteration[k]   = d__ray[k].n_iteration;
    }
}
@
The OPD is interpolated on a $N_x\times N_y$ grid with respective sampling $\delta_x$ and $\delta_y$.
The $x_i$ and $y_i$ interpolation coordinates are written:
\begin{eqnarray}
  \label{eq:32}
  x_i &=& \delta_x(i -(N_x-1)/2),\quad \forall 0\leq i \leq N_x-1 \\\nonumber
  y_i &=& \delta_y(j -(N_y-1)/2),\quad \forall 0\leq j \leq N_y-1
\end{eqnarray}
The coordinates are re--centered with respect to the original coordinate grid
\begin{eqnarray}
  \label{eq:33}
  x_i &\rightarrow& x_i + L/2 \\\nonumber
  y_i &\rightarrow& y_i + L/2
\end{eqnarray}
and scale to that grid
\begin{eqnarray}
  \label{eq:34}
  x_i &\rightarrow& x_i{N_L-1 \over L} \\\nonumber
  y_i &\rightarrow& y_i{N_L-1 \over L}
\end{eqnarray}
<<OPD nearest neighbor interpolation>>=
void bundle::get_optical_path_difference(double *d__opd,
					 float const delta_x, int N_x,
					 float const delta_y, int N_y)
{
  /* cublasHandle_t handle; */
  /* cublasStatus_t status; */
  /* double *d__coord; */
  /* int N, idx; */

  /* cublasCreate(&handle); */

  /* N = N_RAY*3; */
  /* HANDLE_ERROR( cudaMalloc((void**)&d__coord, sizeof(double)*N ) ); */
  /* get_coordinates(d__coord); */

  /* CUBLAS_ERROR( cublasIdamin(handle, N_RAY, d__coord, 3, &idx) ); */
  /* printf("x min idx = %d\n",idx); */
  /* CUBLAS_ERROR( cublasIdamax(handle, N_RAY, d__coord, 3, &idx) ); */
  /* printf("x max idx = %d\n",idx); */
  /* CUBLAS_ERROR( cublasIdamin(handle, N_RAY, d__coord+1, 3, &idx) ); */
  /* printf("y min idx = %d\n",idx); */
  /* CUBLAS_ERROR( cublasIdamax(handle, N_RAY, d__coord+1, 3, &idx) ); */
  /* printf("y max idx = %d\n",idx); */

  HANDLE_ERROR( cudaMemset(d__opd, 0, sizeof(double)*N_x*N_y ) );
  dim3 blockDim(N_THREAD,N_THREAD);
  dim3 gridDim(N_RAY/N_THREAD2+1,1);
  get_optical_path_difference_interp_kernel LLL gridDim , blockDim RRR (d__opd, d__ray, N_RAY,
  									delta_x, N_x,
  									delta_y, N_y,
  									L, N_L);
  /* cublasDestroy(handle); */
  /* HANDLE_ERROR( cudaFree( d__coord) ); */
}
@ with
<<OPD nearest neighbor interpolation kernel>>=
__global__ void get_optical_path_difference_interp_kernel(double *d__opd,
                                                     ray* d__ray, int N_RAY,
						     float const delta_x, int N_x,
						     float const delta_y, int N_y,
						     float const L, int const N_L)
{
  /*
  int i, j, k, kl;
  float x, y;
  i = blockIdx.x * blockDim.x + threadIdx.x;
  j = blockIdx.y * blockDim.y + threadIdx.y;
  k = j * gridDim.x * blockDim.x + i;
  if ( (k<N_RAY) && (d__ray[k].v) )
    {
      x = d__ray[k].coordinates.x;
      y = d__ray[k].coordinates.y;
      x /= delta_x;
      y /= delta_y;
      x += (N_x - 1)*0.5;
      y += (N_y - 1)*0.5;
      i = (int) roundf( x );
      j = (int) roundf( y );
      kl = i + N_x*j;
      if ( (i<0) || (i>=N_x) )
	{
	  d__opd[kl] = 0;
	  return;
	}
      if ( (j<0) || (j>=N_y) )
	{
	  d__opd[kl] = 0;
	  return;
	}
      d__opd[k] = d__ray[k].optical_path_difference;
    }
  */
  int i, j, k, l;
  rtd x, y;
  i = blockIdx.x * blockDim.x + threadIdx.x;
  j = blockIdx.y * blockDim.y + threadIdx.y;
  k = j * gridDim.x * blockDim.x + i;
  if ( (k<N_RAY) && (d__ray[k].v) )
    {
      x = d__ray[k].coordinates.x;
      y = d__ray[k].coordinates.y;
      x /= delta_x;
      y /= delta_y;
      x += (N_x - 1)*0.5;
      y += (N_y - 1)*0.5;
      i = (int) rint( x );
      j = (int) rint( y );
      l = i + N_x*j;
      if ( ( (i>=0) && (i<N_x) ) && ( (i>=0) && (i<N_y) ) )
	d__opd[l]   = d__ray[k].optical_path_difference;
    }
}
@
\index{source!bundle!get\_vignetting}
<<gathering ray vignetting map>>=
void bundle::get_vignetting(double *d__v)
{
  dim3 blockDim(N_THREAD,N_THREAD);
  dim3 gridDim(N_RAY/N_THREAD2+1,1,N_BUNDLE);
  get_vignetting_kernel LLL gridDim , blockDim RRR (d__v, d__ray, N_RAY);
}
@
<<gathering ray vignetting map kernel>>=
  __global__ void get_vignetting_kernel(double *d__v, ray *d__ray, int N_RAY)
{
  int i, j, k, iSource;
  i = blockIdx.x * blockDim.x + threadIdx.x;
  j = blockIdx.y * blockDim.y + threadIdx.y;
  k = j * gridDim.x * blockDim.x + i;
  iSource = blockIdx.z;
  if ( k<N_RAY )
    k += iSource*N_RAY;
    d__v[k]   = (d__ray[k].v==1) ? 1.0 : 0.0;
}
@
<<gathering wavefront>>=
void bundle::get_wavefront(source *src)
{
//  printf("Setting wavefront!\n");
  dim3 blockDim(N_THREAD,N_THREAD);
  dim3 gridDim(N_RAY/N_THREAD2+1,1, N_BUNDLE);
  get_wavefront_kernel LLL gridDim , blockDim RRR (src->wavefront.amplitude,
                                                   src->wavefront.phase,
						   V.m,
                                                   d__ray, N_RAY);
  V.set_filter();
  src->wavefront.masked(&V);
}
@
<<gathering wavefront kernel>>=
__global__ void get_wavefront_kernel(float *amplitude, float *phase,
                                     char *m, ray *d__ray, int N_RAY)
{
  int i, j, k, iSource;
  i = blockIdx.x * blockDim.x + threadIdx.x;
  j = blockIdx.y * blockDim.y + threadIdx.y;
  iSource = blockIdx.z;
  k = j * gridDim.x * blockDim.x + i;
  if ( k<N_RAY )
    k += iSource*N_RAY;
    if (d__ray[k].v==1)
      {
	m[k]         = 1;
	amplitude[k] = 1.0;
	phase[k]     = d__ray[k].optical_path_difference;
      } else {
	m[k]         = 0;
	amplitude[k] = 0.0;
	phase[k]     = 0.0;
    }
}
@

\subsubsection{Resetting}
\label{sec:resetting}

The ray vignetting is reset with
\index{source!bundle!reset}
<<ray bundle functions (opt-out)>>=
void bundle::reset(source *src)
{
  dim3 blockDim(1,1);
  dim3 gridDim(1,1, N_BUNDLE);
  if (strcmp(geom,"box")==0)
     <<bundle coordinates (box)>>
  if (strcmp(geom,"fan")==0)
     <<bundle coordinates>>
}
@ with
<<bundle reset kernel>>=
__global__ void reset_kernel(ray *d__ray, int N_RAY)
{
  int i, j, k;
  i = blockIdx.x * blockDim.x + threadIdx.x;
  j = blockIdx.y * blockDim.y + threadIdx.y;
  k = j * gridDim.x * blockDim.x + i;
  if ( k<N_RAY )
    d__ray[k].v = 0;
}
@

\subsection{source}
\label{sec:source-1}

\subsubsection{Setup \& cleanup}
\label{sec:setup--cleanup}

\index{source!source!setup}

Sources are initialized with the setup function:
\begin{itemize}
\item for a single source:
<<setup>>=
void source::setup(const char *_photometric_band,
		   float _zenith, float _azimuth,
		   float _height) {
  <<setup single source contents>>
  wavefront.setup(0);
  strcpy(tag,"source");
  info();
}
@ \item for a single source with wavefront resolution:
<<setup with wavefront resolution>>=
void source::setup(const char *_photometric_band,
		   float _zenith, float _azimuth,
		   float _height, int resolution) {
  <<setup single source contents>>
  wavefront.setup(resolution);
  strcpy(tag,"source");
  info();
}
@ \item for a single source with tag:
<<setup with tag>>=
void source::setup(const char *_photometric_band,
		   float _zenith, float _azimuth,
		   float _height, const char *tag_in) {
  <<setup single source contents>>
  wavefront.setup(0);
  strcpy(tag,tag_in);
  info();
}
@ \item for a single source with wavefront resolution and tag:
<<setup with wavefront resolution and tag>>=
void source::setup(const char *_photometric_band,
		   float _zenith, float _azimuth, float _height,
		   int resolution, const char *tag_in) {
  <<setup single source contents>>
  wavefront.setup(resolution);
  strcpy(tag,tag_in);
  info();
}
@ with
<<setup single source contents>>=
rays_exist = 0;
N_SRC   = 1;
zenith  = _zenith;
azimuth = _azimuth;
height  = _height;
theta_x = tanf(zenith)*cosf(azimuth);
theta_y = tanf(zenith)*sinf(azimuth);
photometric_band = _photometric_band;
magnitude = 0.0;
fwhm = 0.0;
source __src;
__src.zenith  = zenith;
__src.azimuth = azimuth;
__src.height  = height;
__src.photometric_band = photometric_band;
__src.magnitude        = magnitude;
__src.N_PHOTON         = 1.0;//__src.n_photon();
__src.theta_x = theta_x;
__src.theta_y = theta_y;
HANDLE_ERROR( cudaMalloc( (void**)&dev_ptr, sizeof(source) ) );
HANDLE_ERROR( cudaMemcpy( dev_ptr, &__src,
                          sizeof(source) ,
                          cudaMemcpyHostToDevice ) );

@ \item for multiple sources:
<<setup for multiple sources>>=
void source::setup(const char *_photometric_band,
		   float *_zenith, float *_azimuth,
		   float _height, int _N_SRC) {
  rays_exist = 0;
  N_SRC = _N_SRC;
  height = _height;
  photometric_band = _photometric_band;
  magnitude = 0.0;
  fwhm = 0.0;
  source __src;
  HANDLE_ERROR( cudaMalloc( (void**)&dev_ptr, sizeof(source)*N_SRC ) );
  strcpy(tag,"sources");
  fprintf(stdout,"\n\x1B[1;42m@(CEO)>%s:\x1B[;42m\n",tag);
  fprintf(stdout," zen[arcsec] azim[deg]  height[m]  lambda[micron] magnitude\n");
  for (int i_SRC=0;i_SRC<N_SRC;i_SRC++) {
    __src.zenith  = _zenith[i_SRC];
    __src.azimuth = _azimuth[i_SRC];
    __src.magnitude = magnitude;
    __src.N_PHOTON  = n_photon(magnitude);
    __src.height  = _height;
    __src.theta_x = tanf(_zenith[i_SRC])*cosf(_azimuth[i_SRC]);
    __src.theta_y = tanf(_zenith[i_SRC])*sinf(_azimuth[i_SRC]);
    HANDLE_ERROR( cudaMemcpy( dev_ptr + i_SRC, &__src,
			      sizeof(source) ,
			      cudaMemcpyHostToDevice ) );
    fprintf(stdout," %5.2f      %6.2f    %8.2f       %5.3f    %4.1f\n",
	    _zenith[i_SRC]*RADIAN2ARCSEC,
	    _azimuth[i_SRC]*180/PI,_height,
	    wavelength_micron(),magnitude);
  }
  fprintf(stdout,"----------------------------------------------------\x1B[0m\n");
  wavefront.setup(0);
}
@  \item for multiple sources with wavefront resolution:
<<setup for multiple sources with wavefront resolution>>=
void source::setup(const char *_photometric_band,
		   float *_zenith, float *_azimuth, float _height,
		   int _N_SRC, int resolution) {
  rays_exist = 0;
  N_SRC = _N_SRC;
  height = _height;
  photometric_band = _photometric_band;
  magnitude = 0.0;
  fwhm = 0.0;
  source __src;
  HANDLE_ERROR( cudaMalloc( (void**)&dev_ptr, sizeof(source)*N_SRC ) );
  strcpy(tag,"sources");
  fprintf(stdout,"\n\x1B[1;42m@(CEO)>%s:\x1B[;42m\n",tag);
  fprintf(stdout," zen[arcsec] azim[deg]  height[m]  lambda[micron] magnitude\n");
  for (int i_SRC=0;i_SRC<N_SRC;i_SRC++) {
    __src.zenith  = _zenith[i_SRC];
    __src.azimuth = _azimuth[i_SRC];
    __src.height  = _height;
    __src.magnitude = magnitude;
    __src.N_PHOTON  = n_photon(magnitude);
    __src.theta_x = tanf(_zenith[i_SRC])*cosf(_azimuth[i_SRC]);
    __src.theta_y = tanf(_zenith[i_SRC])*sinf(_azimuth[i_SRC]);
    HANDLE_ERROR( cudaMemcpy( dev_ptr + i_SRC, &__src,
			      sizeof(source) ,
			      cudaMemcpyHostToDevice ) );
    fprintf(stdout," %5.2f      %6.2f    %8.2f       %5.3f    %4.1f\n",
	    _zenith[i_SRC]*RADIAN2ARCSEC,
	    _azimuth[i_SRC]*180/PI,_height,
	    wavelength_micron(),magnitude);
  }
  wavefront.setup(resolution,N_SRC);
  fprintf(stdout," wavefront pixel sampling: %d\n",wavefront.N_PX);
  fprintf(stdout,"----------------------------------------------------\x1B[0m\n");
}
@  \item for multiple sources with wavefront resolution and with ray bundle:
<<setup for multiple sources with wavefront resolution and ray bundle>>=
void source::setup(const char *_photometric_band,
		   float *_zenith, float *_azimuth, float _height,
		   int _N_SRC, rtd L, int N_L, vector origin) {
  <<setup multiple sources contents: common part (host)>>
  fprintf(stdout,"\n\x1B[1;42m@(CEO)>%s:\x1B[;42m\n",tag);
  fprintf(stdout," zen[arcsec] azim[deg]  height[m]  lambda[micron] magnitude\n");
  for (int i_SRC=0;i_SRC<N_SRC;i_SRC++) {
    <<setup multiple sources contents: common part (device)>>
    __src.magnitude = magnitude;
    __src.N_PHOTON  = n_photon(magnitude);
    HANDLE_ERROR( cudaMemcpy( dev_ptr + i_SRC, &__src,
			      sizeof(source) ,
			      cudaMemcpyHostToDevice ) );
    fprintf(stdout," %5.2f      %6.2f    %8.2f       %5.3f    %4.1f\n",
	    _zenith[i_SRC]*RADIAN2ARCSEC,
	    _azimuth[i_SRC]*180/PI,_height,
	    wavelength_micron(),magnitude);
  }
  wavefront.setup(N_L*N_L,N_SRC);
  fprintf(stdout," wavefront pixel sampling: %d\n",wavefront.N_PX);
  rays_exist = 1;
  rays.setup(L, N_L, origin, N_SRC);
  reset_rays();
  fprintf(stdout,"----------------------------------------------------\x1B[0m\n");
}
@ with
<<setup multiple sources contents: common part (host)>>=
N_SRC = _N_SRC;
height = _height;
photometric_band = _photometric_band;
magnitude = 0.0;
fwhm = 0.0;
source __src;
HANDLE_ERROR( cudaMalloc( (void**)&dev_ptr, sizeof(source)*N_SRC ) );
strcpy(tag,"sources");
@ and with
<<setup multiple sources contents: common part (device)>>=
__src.zenith  = (float) _zenith[i_SRC];
__src.azimuth = (float) _azimuth[i_SRC];
__src.theta_x = tanf(__src.zenith)*cosf(__src.azimuth);
__src.theta_y = tanf(__src.zenith)*sinf(__src.azimuth);
__src._zenith_64_  = _zenith[i_SRC];
__src._azimuth_64_ = _azimuth[i_SRC];
__src._theta_x_64_ = tan(__src._zenith_64_)*cos(__src._azimuth_64_);
__src._theta_y_64_ = tan(__src._zenith_64_)*sin(__src._azimuth_64_);
__src.height  = _height;
__src.photometric_band = _photometric_band;
@  \item for multiple sources with wavefront resolution and with ray bundle (different magnitudes):
<<setup for multiple sources with wavefront resolution and ray bundle>>=
void source::setup(const char *_photometric_band, float *_magnitude,
		   float *_zenith, float *_azimuth, float _height,
		   int _N_SRC, rtd L, int N_L, vector origin) {
  <<setup multiple sources contents: common part (host)>>
  fprintf(stdout,"\n\x1B[1;42m@(CEO)>%s:\x1B[;42m\n",tag);
  fprintf(stdout," zen[arcsec] azim[deg]  height[m]  lambda[micron] magnitude\n");
  for (int i_SRC=0;i_SRC<N_SRC;i_SRC++) {
    <<setup multiple sources contents: common part (device)>>
    __src.magnitude        = _magnitude[i_SRC];
    __src.N_PHOTON         = n_photon(_magnitude[i_SRC]);
    HANDLE_ERROR( cudaMemcpy( dev_ptr + i_SRC, &__src,
			      sizeof(source) ,
			      cudaMemcpyHostToDevice ) );
    fprintf(stdout," %5.2f      %6.2f    %8.2f       %5.3f    %4.1f\n",
	    _zenith[i_SRC]*RADIAN2ARCSEC,
	    _azimuth[i_SRC]*180/PI,_height,
	    wavelength_micron(),_magnitude[i_SRC]);
  }
  wavefront.setup(N_L*N_L,N_SRC);
  fprintf(stdout," wavefront pixel sampling: %d\n",wavefront.N_PX);
  rays_exist = 1;
  rays.setup(L, N_L, origin, N_SRC);
  reset_rays();
  fprintf(stdout,"----------------------------------------------------\x1B[0m\n");
}
@  \item for multiple sources with wavefront resolution and with ray bundle (different magnitudes), zenith and azimuth are in double precision for ray tracing:
<<setup for multiple sources with wavefront resolution and ray bundle>>=
void source::setup(const char *_photometric_band, float *_magnitude,
		   rtd *_zenith, rtd *_azimuth, float _height,
		   int _N_SRC, rtd L, int N_L, vector origin) {
  <<setup multiple sources contents: common part (host)>>
  fprintf(stdout,"\n\x1B[1;42m@(CEO)>%s:\x1B[;42m\n",tag);
  fprintf(stdout," zen[arcsec] azim[deg]  height[m]  lambda[micron] magnitude\n");
  for (int i_SRC=0;i_SRC<min(N_SRC,10);i_SRC++) {
    <<setup multiple sources contents: common part (device)>>
    __src.magnitude        = _magnitude[i_SRC];
    __src.N_PHOTON         = n_photon(_magnitude[i_SRC]);
    HANDLE_ERROR( cudaMemcpy( dev_ptr + i_SRC, &__src,
			      sizeof(source) ,
			      cudaMemcpyHostToDevice ) );
    fprintf(stdout," %5.2f      %6.2f    %8.2f       %5.3f    %4.1f\n",
	    _zenith[i_SRC]*RADIAN2ARCSEC,
	    _azimuth[i_SRC]*180/PI,_height,
	    wavelength_micron(),_magnitude[i_SRC]);
  }
  wavefront.setup(N_L*N_L,N_SRC);
  fprintf(stdout," wavefront pixel sampling: %d\n",wavefront.N_PX);
  rays_exist = 1;
  rays.setup(L, N_L, origin, N_SRC);
  reset_rays();
  fprintf(stdout,"----------------------------------------------------\x1B[0m\n");
}
@ with \index{source!source!reset\_rays}
<<reset rays>>=
void source::reset_rays(void)
{
  <<reset_rays common>>    
  blockDim = dim3(256);
  gridDim  = dim3(rays.V.nel/256+1);
  fill_ones_char LLL gridDim,blockDim RRR (rays.V.m,rays.V.nel);
  rays.V.set_filter_quiet();
}
@ with
<<reset_rays common>>=
dim3 blockDim(1,1);
dim3 gridDim(1,1, rays.N_BUNDLE);
ray_coordinates LLL gridDim , blockDim RRR (rays.d__chief_ray, 1,
					    dev_ptr,
					    0.0, 2, 1, rays.d__origin);
if (rays.N_RAY>1)
  {
    blockDim = dim3(16,16);
    gridDim  = dim3(rays.N_L/16+1,rays.N_L/16+1, rays.N_BUNDLE);
    ray_coordinates_box LLL gridDim , blockDim RRR (rays.d__ray, rays.N_RAY,
						    dev_ptr,
						    rays.L, rays.N_L,
						    rays.d__origin);
  }
 else
   ray_coordinates LLL gridDim , blockDim RRR (rays.d__ray, 1,
					       dev_ptr,
					       0.0, 2, 1, rays.d__origin);
@ and
<<bundle coordinates kernel>>=
__global__ void ray_coordinates(ray *d__ray, int N_RAY, source *src,
                                rtd RADIUS, int N_RADIUS, int N_THETA,
                                vector *origin)
{
  int i, j, k, iSource;
  rtd rho, theta, s;
  i = blockIdx.x * blockDim.x + threadIdx.x;
  j = blockIdx.y * blockDim.y + threadIdx.y;
  iSource = blockIdx.z;
  //k = j * gridDim.x * blockDim.x + i;
  if ( (i<N_RADIUS) && (j<N_THETA) )
  {
    rho   = RADIUS*i/(N_RADIUS-1);
    if (i==0) {
      j = 0;
      k = 0;
    } else
      k = j + (i - 1)*N_THETA + 1;
    k += iSource*N_RAY;
    theta = 2*PI*j/N_THETA;
    d__ray[k].coordinates.x = rho*cos(theta) + origin->x;
    d__ray[k].coordinates.y = rho*sin(theta) + origin->y;
    <<bundle coordinates kernel (common)>>
  }
}
@ where
<<bundle coordinates kernel (common)>>=
d__ray[k].coordinates.z = origin->z;
d__ray[k].directions.x  = sin(src[iSource]._zenith_64_)*cos(src[iSource]._azimuth_64_);
d__ray[k].directions.y  = sin(src[iSource]._zenith_64_)*sin(src[iSource]._azimuth_64_);
d__ray[k].directions.z  = -cos(src[iSource]._zenith_64_);
d__ray[k].optical_path_length = 0.0;
d__ray[k].optical_path_difference = 0.0;
s = -origin->z/d__ray[k].directions.z;
d__ray[k].coordinates.x -= s*d__ray[k].directions.x;
d__ray[k].coordinates.y -= s*d__ray[k].directions.y;
d__ray[k].v = 1;
@ and
<<bundle coordinates kernel (box)>>=
__global__ void ray_coordinates_box(ray *d__ray, int N_RAY, source *src,
                                    rtd L, int N_L, vector *origin)
{
  int i, j, k, iSource;
  rtd x, y, s;
  i = blockIdx.x * blockDim.x + threadIdx.x;
  j = blockIdx.y * blockDim.y + threadIdx.y;
  iSource = blockIdx.z;
  if ( (i<N_L) && (j<N_L) )
  {
    <<rays box coordinates definition>>
    k = i + j*N_L + iSource*N_RAY;
    d__ray[k].coordinates.x = x + origin->x;
    d__ray[k].coordinates.y = y + origin->y;
    <<bundle coordinates kernel (common)>>
  }
}
@ with
<<rays box coordinates definition>>=
x   = L*(i - (N_L-1)*0.5)/(N_L-1);
y   = L*(j - (N_L-1)*0.5)/(N_L-1);
@ \end{itemize}

The rays vignetting mask [[V]] is not reset if the flag [[RESET_RAYS_MASK]] is set to 0: 
<<reset rays>>=
void source::reset_rays(int RESET_RAYS_MASK)
{
  <<reset_rays common>>    
  blockDim = dim3(256);
  gridDim  = dim3(rays.V.nel/256+1);
  if (RESET_RAYS_MASK>0)
  {
    fill_ones_char LLL gridDim,blockDim RRR (rays.V.m,rays.V.nel);
    rays.V.set_filter_quiet();
  }
}
@

The zenith and azimuth angle are updated with:
\index{source!source!update\_directions}
<<zenith and azimuth update>>=
void source::update_directions(double *zenith, double *azimuth, int N_DIR)
{
  int n_byte = sizeof(double)*N_DIR;
  double *d__zenith, *d__azimuth;
  HANDLE_ERROR( cudaMalloc((void**)&d__zenith, n_byte ) );
  HANDLE_ERROR( cudaMalloc((void**)&d__azimuth, n_byte ) );
  HANDLE_ERROR( cudaMemcpy( d__zenith, zenith,
			    n_byte, cudaMemcpyHostToDevice ) );
  HANDLE_ERROR( cudaMemcpy( d__azimuth, azimuth,
			    n_byte, cudaMemcpyHostToDevice ) );
  update_directions_kernel LLL N_SRC,1 RRR ( d__zenith, d__azimuth, N_DIR, dev_ptr);
  HANDLE_ERROR( cudaFree( d__zenith ));
  HANDLE_ERROR( cudaFree( d__azimuth ));}
@ with
<<zenith and azimuth update kernel>>=
__global__ void update_directions_kernel(double *d__zenith, double *d__azimuth, 
                                         const int N_DIR, source *d__src)
{
  int i;
  i = blockIdx.x;
  d__src[i].zenith  = (float)d__zenith[i];
  d__src[i].azimuth = (float)d__azimuth[i];
  d__src[i].theta_x = tanf(d__src[i].zenith)*cosf(d__src[i].azimuth);
  d__src[i].theta_y = tanf(d__src[i].zenith)*sinf(d__src[i].azimuth);
  d__src[i]._zenith_64_  = d__zenith[i];
  d__src[i]._azimuth_64_ = d__azimuth[i];
  d__src[i]._theta_x_64_ = tan(d__src[i]._zenith_64_)*cos(d__src[i]._azimuth_64_);
  d__src[i]._theta_y_64_ = tan(d__src[i]._zenith_64_)*sin(d__src[i]._azimuth_64_);
}
@
The magnitude is update with
\index{source!source!update\_magnitude}
<<magnitude update>>=
void source::update_magnitude(float *magnitude, int N_MAG)
{
  int n_byte = sizeof(float)*N_MAG;
  float *d__magnitude;
  <<photometry zero point>>
  HANDLE_ERROR( cudaMalloc((void**)&d__magnitude, n_byte ) );
  HANDLE_ERROR( cudaMemcpy( d__magnitude, magnitude,
			    n_byte, cudaMemcpyHostToDevice ) );
  update_magnitude_kernel LLL N_SRC,1 RRR ( d__magnitude, zero_point, N_MAG, dev_ptr);
  HANDLE_ERROR( cudaFree( d__magnitude ));
}
@ with
<<magnitude update kernel>>=
__global__ void update_magnitude_kernel(float *d__magnitude, const float zero_point,
                                         const int N_MAG, source *d__src)
{
  int i;
  i = blockIdx.x;
  d__src[i].magnitude  = d__magnitude[i];
  d__src[i].N_PHOTON   = zero_point*powf(10 , -0.4*d__magnitude[i] );
}
@ 
The magnitude and number of photon from another source can be copied with
\index{source!source!copy\_magnitude}
<<magnitude copy>>=
void source::copy_magnitude(source *other_src)
{
  copy_magnitude_kernel LLL N_SRC,1 RRR ( dev_ptr , other_src->dev_ptr );
  
}
@ with
<<magnitude copy kernel>>=
__global__ void copy_magnitude_kernel(source *this_src, source *other_src)
{
  int i;
  i = blockIdx.x;
  this_src[i].magnitude = other_src[i].magnitude;
  this_src[i].N_PHOTON  = other_src[i].N_PHOTON;
}
@ 
\subsubsection{Photometry}
\label{sec:photometry}

The [[wavelength]] in meter corresponding to the photometric band is given by
\index{source!source!wavelength}
<<wavelength>>=
float source::wavelength(void) {
  float lambda;
  if (strcmp(photometric_band,"Vs")==0)
    lambda = 0.500;
  if (strcmp(photometric_band,"V")==0)
    lambda = 0.550;
  if (strcmp(photometric_band,"R")==0)
    lambda = 0.640;
  if (strcmp(photometric_band,"I")==0)
    lambda = 0.790;
  if (strcmp(photometric_band,"J")==0)
    lambda = 1.215;
  if (strcmp(photometric_band,"H")==0)
    lambda = 1.654;
  if (strcmp(photometric_band,"K")==0)
    lambda = 2.179;
  if (strcmp(photometric_band,"Ks")==0)
    lambda = 2.157;
  if (strcmp(photometric_band,"R+I")==0)
    lambda = 0.715;
  return 1E-6*lambda;
}
@
The [[wavelength]] in \textsl{micron}  is given by
\index{source!source!wavelength\_micron}
<<wavelength>>=
float source::wavelength_micron(void) {
  return 1E6*wavelength();
}
@ The number of photon in $m^{-2}.s^{-1}$ is derived with
\index{source!source!n\_photon}
<<number of photons>>=
float source::n_photon(void) {
  <<photometry zero point>>
  return zero_point*powf(10 , -0.4*magnitude );
}
float source::n_photon(float _magnitude_) {
  <<photometry zero point>>
  return zero_point*powf(10 , -0.4*_magnitude_ );
}
@ with 
<<photometry zero point>>=
 float zero_point;
 if (strcmp(photometric_band,"Vs")==0)
    zero_point = 8.97e9;
 if (strcmp(photometric_band,"V")==0)
    zero_point = 8.97e9;
 if (strcmp(photometric_band,"R")==0)
    zero_point = 10.87e9 ;
 if (strcmp(photometric_band,"I")==0)
    zero_point = 7.34e9;
 if (strcmp(photometric_band,"J")==0)
    zero_point = 5.16e9;
 if (strcmp(photometric_band,"H")==0)
    zero_point = 2.99e9;
 if (strcmp(photometric_band,"K")==0)
    zero_point = 1.90e9;
 if (strcmp(photometric_band,"Ks")==0)
    zero_point = 1.49e9;
 if (strcmp(photometric_band,"R+I")==0)
    zero_point = 24.46e9;
@ The number of background photon in $ray^{-1}s^{-1}.arcsec^{-2}$ for a given magnitude per arcsecond square is derived with
\index{source!source!n\_background\_photon}
<<number of background photons>>=
float source::n_background_photon(float backgroundMagnitude) {
  <<photometry zero point>>
  return rays.V.area*zero_point*powf(10 , -0.4*backgroundMagnitude )/N_SRC;
}
@ The spectral bandwidth is derived with
\index{source!source!spectral\_bandwidth}
<<spectral bandwidth>>=
float source::spectral_bandwidth(void) {
  float spectral_bandwidth;
  if (strcmp(photometric_band,"Vs")==0)
    spectral_bandwidth = 0.090;
  if (strcmp(photometric_band,"V")==0)
    spectral_bandwidth = 0.090;
  if (strcmp(photometric_band,"R")==0)
    spectral_bandwidth = 0.150;
  if (strcmp(photometric_band,"I")==0)
    spectral_bandwidth = 0.150;
  if (strcmp(photometric_band,"J")==0)
    spectral_bandwidth = 0.260;
  if (strcmp(photometric_band,"H")==0)
    spectral_bandwidth = 0.290;
  if (strcmp(photometric_band,"K")==0)
    spectral_bandwidth = 0.410;
  if (strcmp(photometric_band,"Ks")==0)
    spectral_bandwidth = 0.320;
  if (strcmp(photometric_band,"R+I")==0)
    spectral_bandwidth = 0.300;
  return spectral_bandwidth*1e-6;
}
@ The wave number is given by
\index{source!source!wavenumber}
<<wavenumber>>=
float source::wavenumber(void) {
  float lambda;
  if (strcmp(photometric_band,"Vs")==0)
    lambda = 0.550;
  if (strcmp(photometric_band,"V")==0)
    lambda = 0.550;
  if (strcmp(photometric_band,"R")==0)
    lambda = 0.640;
  if (strcmp(photometric_band,"I")==0)
    lambda = 0.790;
  if (strcmp(photometric_band,"J")==0)
    lambda = 1.215;
  if (strcmp(photometric_band,"H")==0)
    lambda = 1.654;
  if (strcmp(photometric_band,"K")==0)
    lambda = 2.179;
  if (strcmp(photometric_band,"Ks")==0)
    lambda = 2.157;
  if (strcmp(photometric_band,"R+I")==0)
    lambda = 0.715;
  return 1E6*2*PI/lambda;
}
@
\subsubsection{Trace}
\label{sec:trace}

The ray tracing data are transferred to the wavefront structure with
\index{source!source!opd2phase}
<<ray tracing>>=
void source::opd2phase(void)
{
  HANDLE_ERROR( cudaMemset(rays.V.m, 0, sizeof(char)*rays.N_RAY*rays.N_BUNDLE ) );
  <<opd2phase common>>
}
<<<<<<< HEAD
@ %def opd2phase
=======
@ with
<<opd2phase common>>=
dim3 blockDim(16,16);
dim3 gridDim(rays.N_L/16+1, rays.N_L/16+1, rays.N_BUNDLE);
opd2phase_kernel LLL gridDim , blockDim RRR (wavefront.amplitude,
					     wavefront.phase,
					     rays.V.m,
					     rays.d__ray, rays.N_RAY,
					     rays.L, rays.N_L,
					     dev_ptr);
wavefront.masked(&(rays.V));
rays.V.set_filter_quiet();
@ and
>>>>>>> 69bf7b06
<<gathering wavefront kernel>>=
__global__ void opd2phase_kernel(float *amplitude, float *phase,
				 char *m, ray *d__ray,  int N_RAY,
				 rtd L,  int N_L,
				 source *src)
{
  int i, j, k, iSource;
  rtd x, y;
  i = blockIdx.x * blockDim.x + threadIdx.x;
  j = blockIdx.y * blockDim.y + threadIdx.y;
  iSource = blockIdx.z;
  k = i + j*N_L + iSource*N_RAY;
  if ( ( (i<N_L) && (j<N_L) ) &&  (d__ray[k].v==1) ) {
    <<rays box coordinates definition>>
    m[k]         = 1;
    phase[k]     += d__ray[k].optical_path_difference +
      x*src[iSource].theta_x +
      y*src[iSource].theta_y;
  }
}
@
For ray tracing in sequential mode, the rays vignetting mask [[V]] should not be reset.
The source [[reset_rays]] method should be called instead of the [[reset]] method with 0 passed as argument.
Then [[opd2phase]] must be called sequentially with also 0 passed as argument.
This will prevent the rays vignetting mask [[V]] to be resetted.
<<ray tracing>>=
void source::opd2phase(int RESET_RAYS_MASK)
{
  if (RESET_RAYS_MASK>0)
    HANDLE_ERROR( cudaMemset(rays.V.m, 0, sizeof(char)*rays.N_RAY*rays.N_BUNDLE ) );
  else
    wavefront.reset_amplitude();
  <<opd2phase common>>
}

@
\subsubsection{Input/Output}
\label{sec:inputoutput}

The main parameters of the source are displayed with the [[info]] routine:
\index{source!source!info}
<<info>>=
void source::info(void)
{
  fprintf(stdout,"\n\x1B[1;42m@(CEO)>%s:\x1B[;42m\n",tag);
  fprintf(stdout," zen[arcsec] azim[deg]  height[m]  lambda[micron] magnitude\n");
  fprintf(stdout," %5.2f      %6.2f    %8.2f       %5.3f    %4.1f\n",
	  zenith*RADIAN2ARCSEC,
	  azimuth*180.0/PI,height,wavelength_micron(),
	  magnitude);
  if (wavefront.N_PX>0)
    fprintf(stdout," wavefront pixel sampling: %d\n",wavefront.N_PX);
  fprintf(stdout,"----------------------------------------------------\x1B[0m\n");
}

@
\subsection{Complex amplitude}
\label{sec:complex-amplitude}

\index{source!complex\_amplitude}

The complex amplitude structure is initialized with
\index{source!complex\_amplitude!setup}
<<complex amplitude setup I>>=
void complex_amplitude::setup(int n_pixel) {
  N = 1;
  <<complex amplitude setup common>>
}
<<complex amplitude setup II>>=
void complex_amplitude::setup(int n_pixel, int n_src) {
  N = n_src;
  <<complex amplitude setup common>>
}
<<complex amplitude setup common>>=
N_PX = n_pixel*N;
M = NULL;
buffer = NULL;
cublasCreate(&handle);
if (N_PX>0) {
  HANDLE_ERROR( cudaMalloc( (void**)&amplitude,  sizeof(float)*N_PX ) );
  HANDLE_ERROR( cudaMalloc( (void**)&phase,      sizeof(float)*N_PX ) );
  reset();
} else {
  amplitude  = NULL;
  phase      = NULL;
}
@ and memory is de--allocated with:
\index{source!complex\_amplitude!cleanup}
<<complex amplitude cleanup>>=
void complex_amplitude::cleanup(void) {
  if (amplitude!=NULL)
    HANDLE_ERROR( cudaFree( amplitude ) );
  if (phase!=NULL)
    HANDLE_ERROR( cudaFree( phase ) );
  if (buffer!=NULL)
    HANDLE_ERROR( cudaFree( buffer ) );
  cublasDestroy(handle);
}
@ Allocated variable are freed with the [[cleanup]] routine
\index{source!source!cleanup}
<<cleanup>>=
void source::cleanup(void) {
  fprintf(stdout,"@(CEO)>%s: freeing memory!\n",tag);
//  fprintf(stdout," |-");
  wavefront.cleanup();
  if (rays_exist==1) {
    fprintf(stdout," |-");
    rays.cleanup();
  }
  HANDLE_ERROR( cudaFree( dev_ptr) );
}

@
The amplitude and phase are initialized to respectively 1 and 0:
<<square geometry>>=
__global__ void squarePupil(float* amplitude, const int N) {
  int id;
  id = blockIdx.x * blockDim.x + threadIdx.x;
  if (id<N) {
    amplitude[id] = 1.0;
  }
}

@

\subsubsection{Wavefront manipulation}
\label{sec:wavefr-manip}

\paragraph{Resetting the wavefront}
\label{sec:resetting-wavefront}
The following resets the wavefront amplitude to zero and phase to 1:
\index{source!complex\_amplitude!reset}
<<resetting the wavefront>>=
void complex_amplitude::reset(void)
{
  reset_amplitude();
  reset_phase();
}
@
The amplitude is reset to 1 with:
\index{source!complex\_amplitude!reset\_amplitude}
<<resetting the wavefront>>=
void complex_amplitude::reset_amplitude(void)
{
  dim3 blockDim(16,1);
  dim3 gridDim(N_PX/16+1,1);
  squarePupil LLL gridDim,blockDim RRR (amplitude, N_PX);
}
@ 
The wavefront amplitude can also be reset to a given wavefront, both wavefronts will share the same mask,:
<<resetting the wavefront>>=
void complex_amplitude::reset(complex_amplitude *wavefront)
{
  if (N_PX==wavefront->N_PX) {
    HANDLE_ERROR( cudaMemcpy( phase, wavefront->phase,
                              sizeof(float)*N_PX,
                              cudaMemcpyDeviceToDevice ) );
    HANDLE_ERROR( cudaMemcpy( amplitude, wavefront->amplitude,
                              sizeof(float)*N_PX,
                              cudaMemcpyDeviceToDevice ) );
    M = wavefront->M;
  } else {
    fprintf(stdout,"\n\x1B[31m@(CEO)>WARNING: Wavefront resolutions are not matching!\x1B[0m\n");
  }
}
@
The following resets the wavefront phase to the phase of the new wavefront:
<<resetting the wavefront to new wavefront>>=
void complex_amplitude::reset_phase(complex_amplitude *wavefront_prime)
{
  reset_phase();
  add_phase(1, wavefront_prime->phase);
}
@
The wavefront phase is reset to 0 with
\index{source!complex\_amplitude!reset\_phase}
<<resetting the phase>>=
void complex_amplitude::reset_phase(void)
{
HANDLE_ERROR( cudaMemset( phase, 0, sizeof(float)*N_PX ) );
}

@
\paragraph{Adding wavefront phase}
\label{sec:adding-wavefr-phase}
The following adds a phase aberration to the wavefront phase $$\varphi = \varphi + \alpha \varphi^\prime$$:
\index{source!complex\_amplitude!add\_phase}
<<adding wavefront phase>>=
void complex_amplitude::add_phase(float alpha, float *phase_prime)
{
  CUBLAS_ERROR( cublasSaxpy(handle, N_PX, &alpha, phase_prime, 1, phase, 1) );
  if (M!=NULL)
    masked();
}

@
\paragraph{Masking wavefront amplitude}
\label{sec:mask-wavefr-ampl}
The following applies the pupil mask to the wavefront:
\index{source!complex\_amplitude!masked}
<<masking wavefront amplitude I>>=
void complex_amplitude::masked(void)
{
<<masking wavefront common>>
}
@
<<masking wavefront amplitude II>>=
void complex_amplitude::masked(mask *M_in)
{
M = M_in;
<<masking wavefront common>>
}
@ %def masked
@ with
<<masking wavefront common>>=
dim3 blockDim(16,1);
dim3 gridDim(M->nel/16+1,N_PX/M->nel);
apply_mask LLL gridDim,blockDim RRR (amplitude, phase, N_PX, M->m, M->nel);
@ and with the kernel:
<<apply mask>>=
__global__ void apply_mask(float* amplitude, float* phase, const int N,
                           const char *pupil_mask, const int M) {
  int i,j;
  i = blockIdx.x * blockDim.x + threadIdx.x;
  if ( (i<M) && (pupil_mask[i]==0) ) {
    j = i + M*blockIdx.y;
    amplitude[j] = 0.0;
    phase[j]     = 0.0;
  }
}
@
\paragraph{Wavefront rms}
\label{sec:wavefront-rms}

\index{source!complex\_amplitude!rms}
<<wavefront stats>>=
void complex_amplitude::rms(float *rms)
{
  float mean_data, nnz;
  int n_data = N_PX/N, idx, k;
  cublasHandle_t handle;
  cublasCreate(&handle);
  for (k=0;k<N;k++) {
    idx = k*n_data;
    CUBLAS_ERROR( cublasSdot(handle, n_data, phase + idx, 1, M->f + idx, 1, &mean_data) );
    CUBLAS_ERROR( cublasSasum(handle, n_data, M->f + idx, 1, &nnz) );
    mean_data /= nnz;
    CUBLAS_ERROR( cublasSdot(handle, n_data, phase + idx, 1, phase + idx, 1, rms+k) );
    rms[k] /= nnz;
    rms[k] -= (mean_data*mean_data);
    rms[k] = sqrt(rms[k]);
  }
  cublasDestroy(handle);
}
@
\paragraph{Wavefront differentiation}
\label{sec:wavefr-diff}

@ 
\index{source!complex\_amplitude!finite\_difference}
For a $[[NL]]\times [[NL]]$ lenslet array of pitch [[d]] meter, the lenslet x and y average finite difference 
is given by:
<<wavefront differentiation>>=
void complex_amplitude::finite_difference(float *sx, float *sy, int NL,float d)
  {
    <<wavefront differentiation (common)>>
    wavefront_finite_difference(sx, sy, NL, 
                                phase, n, d, N);
  }
@ 
The number of wavefront pixel [[n]] per lenslet must verify $n_{px}=[[NL]][[n]]+1$ where $n_{px}$ is the linear number of pixel on the wavefront, it verifies $n_{px}^2[[N]]=[[N_PX]]$
<<wavefront differentiation (common)>>=
int n;
n = (int) sqrt(N_PX/N);
n -= 1;
n/= NL;
@ 
The mask of valid lenslets can be passed to the same routine and the slopes outside the mask are set to 0:
<<wavefront differentiation>>=
void complex_amplitude::finite_difference(float *sx, float *sy, int NL, 
                                          float d, mask *valid_lenslet)
{
  <<wavefront differentiation (common)>>
    //stopwatch tid;
    //tid.tic();
  wavefront_finite_difference(sx, sy, NL, 
                              phase, n, d,
                              valid_lenslet, N);
  //tid.toc("Finite difference (lenslet edge method)");
  if (M!=NULL) 
  {
    //tid.tic();
    <<wavefront differentiation (partial illumination identification)>>
      //tid.toc("Finite difference (partial illumination identification)");
      //tid.tic();
    <<wavefront differentiation (slope estimates)>>
      //tid.toc("Finite difference (gradient average method)");
  }
}
@
If the wavefront pupil mask [[M]] exists, the partially illuminated lenslets are identified and the fraction of the illuminated lenslet surface is saved in [[M->f]]:
<<wavefront differentiation (partial illumination identification)>>=
dim3 blockDim(16,16);
dim3 gridDim(NL/16+1,NL/16+1,N);
partial_illumination_identification LLL gridDim,blockDim RRR (valid_lenslet->f, 
                                                              valid_lenslet->m,
                                                              M->f, NL, n);
HANDLE_ERROR( cudaDeviceSynchronize() );
@ 
with the kernel 
<<wavefront differentiation kernel (partial illumination identification)>>=
__global__ void partial_illumination_identification(float *valid_lenslet_f, 
                                                    char  *valid_lenslet_m, 
                                                    float *wavefront_mask_f,
                                                    const int NL, const int n)
{
    int iL, jL, i, j, kL, u, v, w0, w, NP, iSource, n2;
    iL = blockIdx.x * blockDim.x + threadIdx.x;
    jL = blockIdx.y * blockDim.y + threadIdx.y;
    iSource = blockIdx.z;
    kL = iL*NL+jL;
    kL += iSource*NL*NL;
    if ( ( (iL<NL) && (jL<NL) ) && (valid_lenslet_m[kL]>0) ) {  
       kL = iL*NL+jL;
       NP = n*NL + 1;
       kL += iSource*NL*NL;
       u = iL*n;
       v = jL*n;
       w0 = iSource*NP*NP;
       n2 = (n+1)*(n+1);
       valid_lenslet_f[kL] = 0;
       for (i=0;i<=n;i++) {
         for (j=0;j<=n;j++) {
           w = w0 + (u+i)*NP + v + j;
           valid_lenslet_f[kL] += wavefront_mask_f[w];
         }
       }
       valid_lenslet_f[kL] /= n2;
    }
}
@
The lenslet average centroid on a partially illuminated lenslet is given by
\begin{eqnarray}
  \label{eq:1}
  s_x(i_L,j_L) &=& {1\over S} \sum_{i=0}^n \sum_{j=0}^n P_{i+1,j}P_{i-1,j} { \varphi_{i+1,j} - \varphi_{i-1,j} \over 2p}, \\
  s_y(i_L,j_L) &=& {1\over S} \sum_{i=0}^n \sum_{j=0}^n P_{i,j+1}P_{i,j-1} { \varphi_{i,j+1} - \varphi_{i,j-1} \over 2p},
\end{eqnarray}
with
\begin{equation}
  \label{eq:3}
  S = \sum_{i=0}^n \sum_{j=0}^n P_{i,j+1}P_{i,j-1},
\end{equation}
where $P_{i,j}$ is equal to 1 inside the wavefront pupil mask and 0 outside and $p=d/n$ is the pupil pixel size.
<<wavefront differentiation (slope estimates)>>=
partial_illumination_slopes LLL gridDim,blockDim RRR (sx, sy, NL, n, d,
                                                      phase,
                                                      valid_lenslet->f, 
                                                      valid_lenslet->m,
                                                      M->f);
@ 
with the kernel
<<wavefront differentiation kernel (slope estimates)>>=
__global__ void partial_illumination_slopes(float *sx, float *sy,
                                                    const int NL, const int n,
                                                    float d,
                                                    float *phase,
                                                    float *valid_lenslet_f, 
                                                    char  *valid_lenslet_m, 
                                                    float *wavefront_mask_f)
{
    int iL, jL, i, j, kL, uL, vL, a, b, w0, w, NP, iSource;
    float p, dphi, h, P, S;
    iL = blockIdx.x * blockDim.x + threadIdx.x;
    jL = blockIdx.y * blockDim.y + threadIdx.y;
    iSource = blockIdx.z;
    kL = iL*NL+jL;
    kL += iSource*NL*NL;
    if ( ( (iL<NL) && (jL<NL) ) && 
       (valid_lenslet_m[kL]>0 && 
            ((valid_lenslet_f[kL]>0) && (valid_lenslet_f[kL]<1)) ) ) {  
       kL = iL*NL+jL;
       NP = n*NL + 1;
       kL += 2*iSource*NL*NL;
       uL = iL*n;
       vL = jL*n;
       w0 = iSource*NP*NP;
       sx[kL] = sy[kL] = 0.0;
       p = d/n;

       S = 0;
       for (i=0;i<=n;i++) {
         a = uL + i + 1;
         h = 2*p;
         if (a>=NP) {
            a = NP-1;
            h = p;
         }    
         b = uL + i - 1;
         if (b<0) {
            b = 0;
            h = p;
         }
         for (j=0;j<=n;j++) {
           w = w0 + b*NP + vL + j;
           dphi = phase[w];
           P    = wavefront_mask_f[w];
           w = w0 + a*NP + vL + j;
           dphi -= phase[w];
           P    *= wavefront_mask_f[w];
           S += P;
           sx[kL] += P*dphi/h;
          }
        }
       if (S>0)
	 sx[kL] /= S;
       else
	 sx[kL] = 0;

       S = 0;
       for (i=0;i<=n;i++) {
         w = w0 + (uL+i)*NP;
         for (j=0;j<=n;j++) {
            a = vL + j + 1;
            h = 2*p;
            if (a>=NP) {
               a = NP-1;
               h = p;
            }    
            b = vL + j - 1;
            if (b<0) {
                b = 0;
                h = p;
             }
           dphi = phase[w+b];
           P    = wavefront_mask_f[w+a];
           dphi -= phase[w+a];
           P    *= wavefront_mask_f[w+b];
           S += P;
           sy[kL] += P*dphi/h;
         }
       }
       if (S>0)
	 sy[kL] /= S;
       else
	 sy[kL] = 0;
    }
}
@ 
\index{source!complex\_amplitude!gradient\_average}
The wavefront finite difference can be computed with a straight lenslet--average of the phase gradient with:
<<wavefront differentiation>>=
void complex_amplitude::gradient_average(float *sx, float *sy, int NL, float d)
{
  <<wavefront differentiation (common)>>
  dim3 blockDim(16,16);
  dim3 gridDim(NL/16+1,NL/16+1,N);
  gradient_average_kernel LLL gridDim,blockDim RRR (sx, sy, NL, n, d,
                                                    phase, M->f);
}
@ 
<<wavefront differentiation>>=
void complex_amplitude::gradient_average(float *sx, float *sy, float d)
{
  int k, N2, idx, NL = 1;
  <<wavefront differentiation (common)>>
  N2 = (n+1)*(n+1);

  float *d__sx, *d__sy, *d__Px, *d__Py;
  int n_byte = sizeof(float)*N_PX;
  if (buffer==NULL)
    HANDLE_ERROR( cudaMalloc((void**)&buffer, 4*n_byte) );
  d__sx = buffer;
  d__sy = buffer + N_PX;
  d__Px = buffer + N_PX*2;
  d__Py = buffer + N_PX*3;

  dim3 blockDim(16,16);
  dim3 gridDim((n+1)/16+1,(n+1)/16+1,N);
  gradient_kernel LLL gridDim,blockDim RRR (d__sx, d__sy, d__Px, d__Py, 
                                            NL, n, d, phase, M->f);

  float res, nnz;
  for (k=0; k<N; k++) {
    idx = k*N2;
    CUBLAS_ERROR( cublasSdot(handle, N2, d__sx + idx, 1, d__Px + idx, 1, &res) );
    CUBLAS_ERROR( cublasSasum(handle, N2, d__Px + idx, 1, &nnz) );
    res /= nnz;
    sx[k] = res;
    CUBLAS_ERROR( cublasSdot(handle, N2, d__sy + idx, 1, d__Py + idx, 1, &res) );
    CUBLAS_ERROR( cublasSasum(handle, N2, d__Py + idx, 1, &nnz) );
    res/= nnz;
    sy[k] = res;
  }
}
@ 
with the kernel
<<wavefront differentiation kernel (gradient average)>>=
__global__ void gradient_average_kernel(float *sx, float *sy,
                                        const int NL, const int n,
                                        float d,
                                        float *phase,
                                        float *wavefront_mask_f)
{
    int iL, jL, i, j, kL, uL, vL, a, b, w0, w, NP, iSource;
    float p, dphi, h, P, S;
    iL = blockIdx.x * blockDim.x + threadIdx.x;
    jL = blockIdx.y * blockDim.y + threadIdx.y;
    iSource = blockIdx.z;
    kL = iL*NL+jL;
    kL += iSource*NL*NL;
    if ( (iL<NL) && (jL<NL) ) {  
       kL = iL*NL+jL;
       NP = n*NL + 1;
       kL += 2*iSource*NL*NL;
       uL = iL*n;
       vL = jL*n;
       w0 = iSource*NP*NP;
       sx[kL] = sy[kL] = 0.0;
       p = d/n;

       S = 0;
       for (i=0;i<=n;i++) {
         a = uL + i + 1;
         h = 2*p;
         if (a>=NP) {
            a = NP-1;
            h = p;
         }    
         b = uL + i - 1;
         if (b<0) {
            b = 0;
            h = p;
         }
         for (j=0;j<=n;j++) {
           w = w0 + b*NP + vL + j;
           dphi = phase[w];
           P    = wavefront_mask_f[w];
           w = w0 + a*NP + vL + j;
           dphi -= phase[w];
           P    *= wavefront_mask_f[w];
           S += P;
           sx[kL] += P*dphi/h;
          }
        }
        if (S>0)
           sx[kL] /= S;
        else
           sx[kL] = 0.0;;

       S = 0;
       for (i=0;i<=n;i++) {
         w = w0 + (uL+i)*NP;
         for (j=0;j<=n;j++) {
            a = vL + j + 1;
            h = 2*p;
            if (a>=NP) {
               a = NP-1;
               h = p;
            }    
            b = vL + j - 1;
            if (b<0) {
                b = 0;
                h = p;
             }
           dphi = phase[w+b];
           P    = wavefront_mask_f[w+a];
           dphi -= phase[w+a];
           P    *= wavefront_mask_f[w+b];
           S += P;
           sy[kL] += P*dphi/h;
         }
       }
        if (S>0)
           sy[kL] /= S;
        else
           sy[kL] = 0.0;;
    }
}
@ 
<<wavefront differentiation kernel (gradient)>>=
__global__ void gradient_kernel(float *sx, float *sy, float *Px, float *Py,
                                        const int NL, const int n,
                                        float d,
                                        float *phase,
                                        float *wavefront_mask_f)
{
  int i, j, k, a, b, w0, w, NP, iSource;
    float p, dphi, h, P;
    i = blockIdx.x * blockDim.x + threadIdx.x;
    j = blockIdx.y * blockDim.y + threadIdx.y;
    iSource = blockIdx.z;
    if ( (i<(n+1)) && (j<(n+1)) ) {  
      k = i*(n+1)+j;
       NP = n*NL + 1;
       k += iSource*(n+1)*(n+1);
       w0 = iSource*NP*NP;
       sx[k] = sy[k] = 0.0;
       p = d/n;

       a = i + 1;
       h = 2*p;
       if (a>=NP) {
	 a = NP-1;
	 h = p;
       }    
       b = i - 1;
       if (b<0) {
	 b = 0;
	 h = p;
       }
       w = w0 + b*NP + j;
       dphi = phase[w];
       P    = wavefront_mask_f[w];
       w = w0 + a*NP + j;
       dphi -= phase[w];
       P    *= wavefront_mask_f[w];
       sx[k] += P*dphi/h;
       Px[k] = P;

       w = w0 + i*NP;
       a = j + 1;
       h = 2*p;
       if (a>=NP) {
	 a = NP-1;
	 h = p;
       }    
       b = j - 1;
       if (b<0) {
	 b = 0;
	 h = p;
       }
       dphi = phase[w+b];
       P    = wavefront_mask_f[w+a];
       dphi -= phase[w+a];
       P    *= wavefront_mask_f[w+b];
       sy[k] += P*dphi/h;
       Py[k] = P;
    }
}
@ 
<<wavefront differentiation kernel (gradient)>>=
__global__ void segments_gradient_kernel(float *sx, float *sy, float *Px, float *Py,
					 const int NL, const int n,
					 float d,
					 float *phase,
					 float *wavefront_mask_f,
					 int *segment_mask,
					 int iSegment)
{
  int i, j, k, a, b, w0, w, NP, iSource;
    float p, dphi, h, P;
    i = blockIdx.x * blockDim.x + threadIdx.x;
    j = blockIdx.y * blockDim.y + threadIdx.y;
    iSource = blockIdx.z;
    NP = n*NL + 1;
    k = i*NP+j;
    k += iSource*NP*NP;
    if ( ( (i<NP) && (j<NP) ) && (segment_mask[k]==iSegment) ) {  
       w0 = iSource*NP*NP;
       sx[k] = sy[k] = 0.0;
       p = d/n;

       a = i + 1;
       h = 2*p;
       if (a>=NP) {
	 a = NP-1;
	 h = p;
       }    
       b = i - 1;
       if (b<0) {
	 b = 0;
	 h = p;
       }
       w = w0 + b*NP + j;
       dphi = phase[w];
       P    = wavefront_mask_f[w];
       w = w0 + a*NP + j;
       dphi -= phase[w];
       P    *= wavefront_mask_f[w];
       sx[k] += P*dphi/h;
       Px[k] = P;

       w = w0 + i*NP;
       a = j + 1;
       h = 2*p;
       if (a>=NP) {
	 a = NP-1;
	 h = p;
       }    
       b = j - 1;
       if (b<0) {
	 b = 0;
	 h = p;
       }
       dphi = phase[w+b];
       P    = wavefront_mask_f[w+a];
       dphi -= phase[w+a];
       P    *= wavefront_mask_f[w+b];
       sy[k] += P*dphi/h;
       Py[k] = P;

    }
}
@ 
\index{source!complex\_amplitude!segments\_gradient\_average}
The gradient of the wavefront phase on each GMT segments is computed with:
<<wavefront differentiation>>=
void complex_amplitude::segments_gradient_average(float *sx, float *sy, 
                                                  float D, int *segment_markers)
{
  int NL = 1;
  <<wavefront differentiation (common)>>
  dim3 blockDim(1,1);
  dim3 gridDim(7,N);
  segments_gradient_average_kernel LLL gridDim,blockDim RRR (sx, sy, n, D,
                                                             phase, M->f,
                                                             segment_markers);
}
@ 
<<wavefront differentiation>>=
void complex_amplitude::segments_gradient_averageFast(float *sx, float *sy, 
                                                  float D, int *segment_markers)
{
  int k, N2, idx, segment_id, NL = 1;
  <<wavefront differentiation (common)>>
  N2 = (n+1)*(n+1);

  float *d__sx, *d__sy, *d__Px, *d__Py;
  int n_byte = sizeof(float)*N_PX*4;
  if (buffer==NULL)
    HANDLE_ERROR( cudaMalloc((void**)&buffer, n_byte) );
  d__sx = buffer;
  d__sy = buffer + N_PX;
  d__Px = buffer + N_PX*2;
  d__Py = buffer + N_PX*3;

  dim3 blockDim(16,16);
  dim3 gridDim((n+1)/16+1,(n+1)/16+1,N);
  float res, nnz;

  for (segment_id=1; segment_id<8; segment_id++) {

    HANDLE_ERROR( cudaMemset( buffer, 0, n_byte) );
    segments_gradient_kernel LLL gridDim,blockDim RRR (d__sx, d__sy,
						       d__Px, d__Py, 
						       NL, n, D, phase, M->f,
						       segment_markers,
						       segment_id);
    for (k=0; k<N; k++) {
      idx = k*N2;

      CUBLAS_ERROR( cublasSdot(handle, N2, d__sx + idx, 1, d__Px + idx, 1, &res) );
      CUBLAS_ERROR( cublasSasum(handle, N2, d__Px + idx, 1, &nnz) );
      res /= nnz;
      sx[segment_id-1 + k*7] = res;
      CUBLAS_ERROR( cublasSdot(handle, N2, d__sy + idx, 1, d__Py + idx, 1, &res) );
      CUBLAS_ERROR( cublasSasum(handle, N2, d__Py + idx, 1, &nnz) );
      res/= nnz;
      sy[segment_id-1 + k*7] = res;
    }
  }
}
@ 
with the kernel
<<wavefront differentiation kernel (segments gradient average)>>=
__global__ void segments_gradient_average_kernel(float *sx, float *sy,
						 const int n,
						 float d,
						 float *phase,
						 float *wavefront_mask_f,
						 int *segment_mask)
{
    int i, j, kL0, kL, a, b, w0, w, NP, iSource;
    float p, dphi, h, P, S;
    kL0      = blockIdx.x;
    iSource = blockIdx.y;

       NP = n + 1;
       kL = kL0 + 2*iSource*7;
       w0 = iSource*NP*NP;

       sx[kL] = sy[kL] = 0.0;
       p = d/n;

       S = 0;
       for (i=0;i<=n;i++) {
         a =  i + 1;
         h = 2*p;
         if (a>=NP) {
            a = NP-1;
            h = p;
         }    
         b = i - 1;
         if (b<0) {
            b = 0;
            h = p;
         }
         for (j=0;j<=n;j++) {
           if (segment_mask[w0+i*NP+j]==(kL0+1)) {
             w = w0 + b*NP + j;
             dphi = phase[w];
             P    =  wavefront_mask_f[w];
             w = w0 + a*NP + j;
             dphi -= phase[w];
             P    *= wavefront_mask_f[w];
             S += P;
             sx[kL] += P*dphi/h;
           }
          }
        }
        if (S>0)
           sx[kL] /= S;
        else
           sx[kL] = 0.0;;

       S = 0;
       for (i=0;i<=n;i++) {
         w = w0 + i*NP;
         for (j=0;j<=n;j++) {
           if (segment_mask[w0+i*NP+j]==(kL0+1)) {
             a = j + 1;
             h = 2*p;
             if (a>=NP) {
               a = NP-1;
               h = p;
             }    
             b = j - 1;
             if (b<0) {
               b = 0;
               h = p;
             }
             dphi = phase[w+b];
             P    = wavefront_mask_f[w+a];
             dphi -= phase[w+a];
             P    *= wavefront_mask_f[w+b];
             S += P;
             sy[kL] += P*dphi/h;
           }
         }
       }
        if (S>0)
           sy[kL] /= S;
        else
           sy[kL] = 0.0;
}
@ 
\subsubsection{Input/Output}
\label{sec:inputoutput-1}
The wavefront phase is save to a file with
\index{source!source!phase2file}
<<phase to file>>=
void source::phase2file(const char *filename) {
  dev2file(filename,wavefront.phase,wavefront.N_PX,wavefront.N_PX/N_SRC,N_SRC);
}

@ The wavefront phase is plotted with the plot.ly
<<plot phase>>=
void complex_amplitude::show_phase(char *filename)
{
  char title[1024];
  float *data, *d__data, alpha, piston;
  plotly_properties prop;
  stats S;

  HANDLE_ERROR( cudaMalloc((void**)&d__data, sizeof(float)*N_PX) );
  HANDLE_ERROR( cudaMemcpy( d__data, phase,
			    sizeof(float)*N_PX,
			    cudaMemcpyDeviceToDevice ) );

  S.setup();
  alpha = 1E9;
  CUBLAS_ERROR( cublasSscal(S.handle, N_PX, &alpha, d__data, 1) );


  if (M!=NULL) {

    int k, nel;
    char rms[32];
    nel = N_PX/N;
    dim3 blockDim(256);
    dim3 gridDim(N_PX/256+1);
    sprintf(title,"RMS=");

    for (k=0;k<N;k++) {
      piston = S.mean(d__data + k*nel, M, nel);

      remove_piston LLL gridDim,blockDim RRR (d__data + k*nel,
					      M->m, nel, piston);

      sprintf(rms,"%.2fnm ",S.std(d__data+ k*nel,M,nel));
      strcat(title,rms);
    }
    prop.set("title",title);
  }


  S.cleanup();

  HANDLE_ERROR( cudaHostAlloc( (void**)&data, sizeof(float)*N_PX,
			       cudaHostAllocDefault) );
  HANDLE_ERROR( cudaMemcpy( data, d__data, sizeof(float)*N_PX,
			    cudaMemcpyDeviceToHost ) );

  prop.set("xtitle","X");
  prop.set("ytitle","Y");
  prop.set("ztitle","[nm]");
  prop.set("filename",filename);
  int n = (int) sqrtf(N_PX/N);
  prop.aspect_ratio = N;
  prop.set("zdata",data,n,n*N);
  prop.set("colorscale","Portland");
  imagesc(&prop);

  HANDLE_ERROR( cudaFree( d__data ) );
  HANDLE_ERROR( cudaFreeHost( data ) );
}
@  with the kernel
<<piston removal>>=
__global__ void remove_piston(float *data, const char* mask, int n_data, float p)
{
int i;
i = blockIdx.x * blockDim.x + threadIdx.x;
 if ( (i<n_data) && (mask[i]>0) )
       data[i] -= p;
}

@ The wavefront amplitude is plotted with the plot.ly
<<plot amplitude I>>=
void complex_amplitude::show_amplitude(char *filename)
{
  float *data;
  plotly_properties prop;

  HANDLE_ERROR( cudaHostAlloc( (void**)&data, sizeof(float)*N_PX,
			       cudaHostAllocDefault) );
  HANDLE_ERROR( cudaMemcpy( data, amplitude, sizeof(float)*N_PX,
			    cudaMemcpyDeviceToHost ) );

  prop.set("xtitle","X");
  prop.set("ytitle","Y");
  prop.set("ztitle","[au]");
  prop.set("filename",filename);
  int n = (int) sqrtf(N_PX/N);
  prop.aspect_ratio = N;
  prop.set("zdata",data,n,n*N);
  imagesc(&prop);

  HANDLE_ERROR( cudaFreeHost( data ) );
}
<<plot amplitude II>>=
  void complex_amplitude::show_amplitude(char *filename, int N, int M)
{
  float *data;
  plotly_properties prop;

  HANDLE_ERROR( cudaHostAlloc( (void**)&data, sizeof(float)*N_PX,
			       cudaHostAllocDefault) );
  HANDLE_ERROR( cudaMemcpy( data, amplitude, sizeof(float)*N_PX,
			    cudaMemcpyDeviceToHost ) );

  prop.set("xtitle","X");
  prop.set("ytitle","Y");
  prop.set("ztitle","[au]");
  prop.set("filename",filename);
  prop.aspect_ratio = M/N;
  prop.set("zdata",data,N,M);
  imagesc(&prop);

  HANDLE_ERROR( cudaFreeHost( data ) );
}
@<|MERGE_RESOLUTION|>--- conflicted
+++ resolved
@@ -1509,14 +1509,14 @@
 <<reset rays>>=
 void source::reset_rays(void)
 {
-  <<reset_rays common>>    
+  <<reset rays common>>    
   blockDim = dim3(256);
   gridDim  = dim3(rays.V.nel/256+1);
   fill_ones_char LLL gridDim,blockDim RRR (rays.V.m,rays.V.nel);
   rays.V.set_filter_quiet();
 }
 @ with
-<<reset_rays common>>=
+<<reset rays common>>=
 dim3 blockDim(1,1);
 dim3 gridDim(1,1, rays.N_BUNDLE);
 ray_coordinates LLL gridDim , blockDim RRR (rays.d__chief_ray, 1,
@@ -1603,7 +1603,7 @@
 <<reset rays>>=
 void source::reset_rays(int RESET_RAYS_MASK)
 {
-  <<reset_rays common>>    
+  <<reset rays common>>    
   blockDim = dim3(256);
   gridDim  = dim3(rays.V.nel/256+1);
   if (RESET_RAYS_MASK>0)
@@ -1826,9 +1826,7 @@
   HANDLE_ERROR( cudaMemset(rays.V.m, 0, sizeof(char)*rays.N_RAY*rays.N_BUNDLE ) );
   <<opd2phase common>>
 }
-<<<<<<< HEAD
 @ %def opd2phase
-=======
 @ with
 <<opd2phase common>>=
 dim3 blockDim(16,16);
@@ -1842,7 +1840,6 @@
 wavefront.masked(&(rays.V));
 rays.V.set_filter_quiet();
 @ and
->>>>>>> 69bf7b06
 <<gathering wavefront kernel>>=
 __global__ void opd2phase_kernel(float *amplitude, float *phase,
 				 char *m, ray *d__ray,  int N_RAY,
