% -*- mode: Noweb; noweb-code-mode: python-mode -*-

\section{PXD file}
\label{sec:pxd-file}

<<gmtMirrors.pxd>>=
from numpy cimport ndarray
from utilities cimport rtd, vector, cuFloatArray, cuDoubleArray
from rayTracing cimport coordinate_system, zernikeS, ZernikeS, Coordinate_system, Coordinates
from source cimport Source, bundle, Bundle
cdef extern from "gmtMirrors.h":
<<gmtMirrors.pxd contents>>
<<class definitions>>
@

\section{GMT mirrors}
\label{sec:gmt-mirrors}

\index{gmtMirrors!python!GmtMirrors}

\subsection{PXD file}
\label{sec:pxd-file-5}

\subsubsection{Class definition}
\label{sec:class-definition}

<<class definitions>>=
cdef class GmtMirrors:
    cdef:
        readonly float focal_plane_distance, focal_plane_radius
        public GMT_M1 M1
        public GMT_M2 M2
        public float pointing_error_zenith, pointing_error_azimuth
@
\subsection{PYX file}
\label{sec:pyx-file}

<<gmtMirrors.pyx>>=
cdef class GmtMirrors:
    """
    A class container from GMT_M1 and GMT_M2 classes

    Parameters
    ----------
    M1_radial_order : int, optionnal
        The largest radial order of the Zernike polynomials on M1 segments, default to 0
    M2_radial_order : int, optionnal
        The largest radial order of the Zernike polynomials on M2 segments, default to 0
    M1_mirror_modes : unicode, optional
        The modal basis on the M1 segments either ""zernike"" or ""bending modes"", default: ""zernike""
    M1_N_MODE : int, optional
        The number of modes, default: 0
    M2_mirror_modes : unicode, optional
        The modal basis on the M2 segments either ""zernike"" or "Karhunen-Loeve" (https://s3-us-west-1.amazonaws.com/gmto.rconan/KarhunenLoeveModes.bin), default: ""zernike""
    M2_N_MODE : int, optional
        The number of modes, default: 0

    Attributes
    ----------
    M1 : GMT_M1
        The GMT M1 CEO class
    M2 : GMT_M2
        The GMT M2 CEO class
    sphere_radius : float
        The curvature radius of the ray tracing reference sphere

    See also
    --------
    GMT_M1 : the class for GMT M1 model
    GMT_M2 : the class for GMT M2 model
    Source : a class for astronomical sources
    cuFloatArray : an interface class between GPU host and device data for floats

    Examples
    --------
    >>> import ceo

    The mandatory parameters are the size of the pupil plane in meter or in pixel

    >>> gmt = ceo.GMT_MX(25.5,256)

    If more that one source (lets say 3) is going to be propagated through the telescope:

    >>> gmt = ceo.GMT_MX(25.5,256, N_SRC=3)

    A combination of Zernike polynomials can be applied to M1 and M2 segments by specifying the largest radial order on each mirror

    >>> gmt = ceo.GMT_MX(25.5,256, M1_radial_order=8, M2_radial_order=14)

    A source is propagated (geometrically) through the telescope with the following procedure:

    >>> src = ceo.Source("R",rays_box_size=25.5,rays_box_sampling=256,rays_origin=[0.0,0.0,25])
    >>> gmt.propagate(src)

    and the wavefront phase is retrieved either as a 2D map cuFloatArray object with

    >>> gpu_ps2d = src.phase()

    or as a 1D vector with

    >>> gpu_ps1d = src.wavefront.phase()
    """
    def __init__(self, int M1_radial_order=0, int M2_radial_order=0,
                 unicode M1_mirror_modes=u"zernike", unicode M2_mirror_modes=u"zernike",
                 int M1_N_MODE=0, int M2_N_MODE=0):
        self.M1 = GMT_M1(radial_order=M1_radial_order,
                         mirror_modes=M1_mirror_modes,
                         N_MODE=M1_N_MODE)
<<<<<<< HEAD
        self.M2 = GMT_M2(radial_order=M2_radial_order, 
                         mirror_modes=M2_mirror_modes,
                         N_MODE=M2_N_MODE)
        self.focal_plane_distance = -5.830
        self.focal_plane_radius   =  2.197173
=======
        self.M2 = GMT_M2(radial_order=M2_radial_order, mirror_modes=M2_mirror_modes)
        self.focal_plane_distance   = -5.830
        self.focal_plane_radius     =  2.197173
        self.pointing_error_zenith  = 0.0
        self.pointing_error_azimuth = 0.0
>>>>>>> 7df6bd12

    def __getitem__(self,key):
        if key=="M1":
            return self.M1
        elif key=="M2":
            return self.M2
        else:
            raise KeyError("Available keys are: M1 or M2")

    def __setitem__(self,key,value):
        if key=="M1":
            self.M1 = value
        elif key=="M2":
            self.M2 = value
        else:
            raise KeyError("Available keys are: M1 or M2")

    def propagate(self,Source src,str where_to="exit pupil",bint M2_is_a_stop=True):
        """
        Propagate the Source object to the pupil plane conjugated to M1

        Parameters
        ----------
        src : Source
            The Source object
        where_to: char, optional
            Either "exit pupil" or "focal plane"; default: "exit pupil"
        M2_is_a_stop: boolean, optional
            Set if M2 acts also a stop; default: True
        """

        cdef float [:] __zenith__, __azimuth__, theta_x, theta_y, offset_zenith, offset_azimuth
        __zenith__ = src._zenith_
        __azimuth__= src._azimuth_
        theta_x = src.theta_x - self.pointing_error_zenith*np.cos(self.pointing_error_azimuth)
        theta_y = src.theta_y - self.pointing_error_zenith*np.sin(self.pointing_error_azimuth)
        offset_zenith  = np.hypot(theta_x,theta_y);
        offset_azimuth = np.arctan2(theta_y,theta_x);
        
        src.updateDirections(offset_zenith, offset_azimuth)
        src._c_source.reset_rays()

        #src.reset()
        if M2_is_a_stop:
            self.M2.blocking(src.rays)
        self.M1.trace(src.rays)
        self.M2.trace(src.rays)
#        src.sphere_distance
#        src.rays.to_sphere(self.sphere_radius,sphere_distance = src.sphere_distance)
        if where_to=="exit pupil":
            src.rays.to_sphere(focal_plane_distance=self.focal_plane_distance,
                               focal_plane_radius=self.focal_plane_radius)
            src.updateDirections(__zenith__, __azimuth__)
            src.opd2phase()
        if where_to=="focal plane":
            src.rays.to_z_plane(self.focal_plane_distance)

    def reset(self):
        """
        Reset M1 and M2 mirror segments to their original locations and shapes
        """
        self.M1.motion_CS.reset()
        self.M1.modes.reset()
        self.M2.motion_CS.reset()
        self.M2. modes.reset()

    def dump_log(self, bytes filename):
        """
        Writes the M1 and M2 segment commands log to a file

        Parameters
        ----------
        filename : bytes
            The name of the file
        """
        np.savez(filename,
                 M1_rigid_body = self.M1.motion_CS.data_log,
                 M1_zernike    = self.M1.zernike.data_log,
                 M2_rigid_body = self.M2.motion_CS.data_log,
                 M2_zernike    = self.M2.zernike.data_log)

    def segmentsWavefrontGradient(self, Source src):
        """
        Computes the gradient of the phase of the wavefront on each segment

        Parameters
        ----------
        src : Source
            The Source object

        Returns
        -------
        cuFloatArray
            The wavefront gradient average in an array of size [N_SRCx14,1]
        """
        cdef cuFloatArray sxy
        sxy = cuFloatArray( host_data=np.zeros((7*src.N_SRC*2,1) ) )
        src._c_source.wavefront.segments_gradient_average(sxy._c_gpu.dev_data,
                                                          sxy._c_gpu.dev_data+7,
                                                          src.rays.L,
                                                          src._c_source.rays.d__piston_mask)
        return sxy
@
\section{Bending modes}
\label{sec:bending-modes}

\index{gmtMirrors!python!bending\_modes}

\subsection{PXD file}
\label{sec:pxd-file-6}

<<gmtMirrors.pxd contents>>=
    cdef cppclass bending_modes:
        double *d__x_BM
        double *d__y_BM
        double *d__BM
        int BM_N_SAMPLE
        void setup(int, int)
        void setupKL(int, int)
        void cleanup()
        void load()
        void load_reg()
        void load_KL()
        void nearest_neighbor(rtd *, rtd *, rtd *,
                              int , rtd , int)
        void bilinear(rtd *, rtd *, rtd *,
                      int , rtd , int)
        void update(rtd *)
@
\subsubsection{Class definition}
\label{sec:class-definition-6}

<<class definitions>>=
cdef class BendingModes:
    cdef:
        bending_modes *_c_bending_modes
        public int n_mode, N_SURF
        public rtd[:,:] a
@

\subsection{PYX file}
\label{sec:pyx-file-6}

<<gmtMirrors.pyx>>=
cdef class BendingModes:

    def __cinit__(self, int N_MODE=0, int N_SURF=1):
        self._c_bending_modes = new bending_modes()
        self._c_bending_modes.setup(N_MODE, N_SURF);
        self.n_mode = N_MODE
        self.N_SURF = N_SURF
        self.a = np.zeros((N_SURF, N_MODE), dtype=np.float64)

    def __dealloc__(self):
        self._c_bending_modes.cleanup();

    def load(self,grid='irregular'):
        cdef:
            cuDoubleArray x_BM, y_BM, BM
        if grid=='regular':
            self._c_bending_modes.load_reg()
            BM = cuDoubleArray(shape=(1,self._c_bending_modes.BM_N_SAMPLE*self._c_bending_modes.BM_N_SAMPLE))
            BM._c_gpu.dev_data = self._c_bending_modes.d__BM
            return BM
        else:
            self._c_bending_modes.load()
            x_BM = cuDoubleArray(shape=(1,self._c_bending_modes.BM_N_SAMPLE))
            x_BM._c_gpu.dev_data = self._c_bending_modes.d__x_BM
            y_BM = cuDoubleArray(shape=(1,self._c_bending_modes.BM_N_SAMPLE))
            y_BM._c_gpu.dev_data = self._c_bending_modes.d__y_BM
            BM = cuDoubleArray(shape=(1,self._c_bending_modes.BM_N_SAMPLE))
            BM._c_gpu.dev_data = self._c_bending_modes.d__BM
            return (x_BM,y_BM,BM)

    def interpolate(self,int NI, double di, int k_mode=1,grid='irregular'):
        cdef:
            cuDoubleArray BMi
            cuDoubleArray partial_x_BMi
            cuDoubleArray partial_y_BMi
        BMi = cuDoubleArray(shape=(NI,NI), dev_malloc=True)
        partial_x_BMi = cuDoubleArray(shape=(NI,NI), dev_malloc=True)
        partial_y_BMi = cuDoubleArray(shape=(NI,NI), dev_malloc=True)
        if grid=='regular':
            self._c_bending_modes.bilinear(BMi._c_gpu.dev_data,
                                     partial_x_BMi._c_gpu.dev_data,
                                     partial_y_BMi._c_gpu.dev_data,
                                     NI, di, k_mode)
        else:
            self._c_bending_modes.nearest_neighbor(BMi._c_gpu.dev_data,
                                                   partial_x_BMi._c_gpu.dev_data,
                                                   partial_y_BMi._c_gpu.dev_data,
                                                   NI, di, k_mode)
        return (BMi,partial_x_BMi,partial_y_BMi)

    def update(self):
        """
        Updates the bending modes surface based on the bending modes coefficients
        """
        self._c_bending_modes.update(&self.a[0,0])

    def reset(self):
        """
        Resets the bending modes coefficients to zero and update the bending modes surface
        """
        self.a[:] = 0
        self._c_bending_modes.update(&self.a[0,0])
@
\section{Karhunen--Loeve modes}
\label{sec:KL-modes}

\index{gmtMirrors!python!KarhunenLoeve}

\subsubsection{Class definition}
\label{sec:class-definition-6}

<<class definitions>>=
cdef class KarhunenLoeve:
    cdef:
        bending_modes *_c_bending_modes
        public int n_mode, N_SURF
        public rtd[:,::1] a
@

\subsection{PYX file}
\label{sec:pyx-file-6}

<<gmtMirrors.pyx>>=
cdef class KarhunenLoeve:

    def __cinit__(self, int N_MODE=0, int N_SURF=1):
        self._c_bending_modes = new bending_modes()
        self._c_bending_modes.setupKL(N_MODE, N_SURF);
        self.n_mode = N_MODE
        self.N_SURF = N_SURF
        self.a = np.zeros((N_SURF, N_MODE), dtype=np.float64)

    def __dealloc__(self):
        self._c_bending_modes.cleanup();

    def load(self,grid='irregular'):
        cdef cuDoubleArray BM
        self._c_bending_modes.load_KL()
        BM = cuDoubleArray(shape=(1,self._c_bending_modes.BM_N_SAMPLE*self._c_bending_modes.BM_N_SAMPLE))
        BM._c_gpu.dev_data = self._c_bending_modes.d__BM
        return BM

    def interpolate(self,int NI, double di, int k_mode=1,grid='irregular'):
        cdef:
            cuDoubleArray BMi
            cuDoubleArray partial_x_BMi
            cuDoubleArray partial_y_BMi
        BMi = cuDoubleArray(shape=(NI,NI), dev_malloc=True)
        partial_x_BMi = cuDoubleArray(shape=(NI,NI), dev_malloc=True)
        partial_y_BMi = cuDoubleArray(shape=(NI,NI), dev_malloc=True)
        self._c_bending_modes.bilinear(BMi._c_gpu.dev_data,
                                     partial_x_BMi._c_gpu.dev_data,
                                     partial_y_BMi._c_gpu.dev_data,
                                     NI, di, k_mode)
        return (BMi,partial_x_BMi,partial_y_BMi)

    def update(self):
        """
        Updates the bending modes surface based on the bending modes coefficients
        """
        self._c_bending_modes.update(&self.a[0,0])

    def reset(self):
        """
        Resets the bending modes coefficients to zero and update the bending modes surface
        """
        self.a[:] = 0
        self._c_bending_modes.update(&self.a[0,0])
@ 
\section{GMT M1}
\label{sec:gmt-m1-1}

\index{gmtMirrors!python!GMT\_M1}

\subsection{PXD file}
\label{sec:pxd-file-1}

<<gmtMirrors.pxd contents>>=
    cdef cppclass gmt_m1:
        double *d__x_BM
        double *d__y_BM
        double *d__BM
        int BM_N_SAMPLE
        void test_ray_tracing()
        <<python GMT M12 functions>>
        void preset(bundle *, rtd )
        void track(float *, float *, int, int)
@  where
<<python GMT M12 functions>>=
int M_ID
rtd D_assembly, D_full, D_clear, L, height, conic_c, conic_k
coordinate_system aperture_CS
coordinate_system conic_CS
coordinate_system rigid_body_CS
coordinate_system motion_CS
coordinate_system TT_CS
void setup()
void setup( bending_modes *)
void setup( zernikeS *)
void cleanup()
void update(vector , vector ,int )
void reset()
void trace(bundle *)
void blocking(bundle *)
void global_tiptilt(float , float )
void remove(int *, int )
void keep(int *, int )
@ 
\subsubsection{Class definition}
\label{sec:class-definition-1}

<<class definitions>>=
cdef class GMT_M1:
    cdef:
        gmt_m1 *_c_gmt_m12
    <<GMT M12 class properties>>
@
@ with
<<GMT M12 class properties>>=
cdef:
    public ZernikeS zernike
    public BendingModes BM
    public KarhunenLoeve KL
    public Coordinate_system aperture_CS
    public Coordinate_system conic_CS
    public Coordinate_system rigid_body_CS
    public Coordinate_system motion_CS
    public Coordinate_system TT_CS
    public dict D
    public unicode mirror_modes_type
@
\subsection{PYX file}
\label{sec:pyx-file-1}

<<gmtMirrors.pyx>>=
# GMT M1
cdef class GMT_M1:
    <<GMT M12 docstring>>

    def __cinit__(self, unicode mirror_modes=u"zernike", int radial_order=0, int N_MODE=0):
        self._c_gmt_m12 = new gmt_m1()
        <<GMT M12 constructor>>

    <<GMT M12 methods>>

    def test(self):
        self._c_gmt_m12.test_ray_tracing();

    def preset(self, Bundle rays, float margin):
        self._c_gmt_m12.preset(rays._c_bundle, margin)

    def track(self, ndarray x, ndarray y, int segId):

        cdef cuFloatArray gx, gy, gz
        gx = cuFloatArray( host_data = x )
        gy = cuFloatArray( host_data = y )
        self._c_gmt_m12.track(gx._c_gpu.dev_data,
                              gy._c_gpu.dev_data,
                              x.size, segId)
        return gx.host(), gy.host()
@
<<GMT M12 constructor>>=
self.mirror_modes_type = mirror_modes
if mirror_modes==u"zernike":
    self.zernike = ZernikeS(radial_order,N_SURF=7)
    self._c_gmt_m12.setup( <zernikeS *> self.zernike._c_zernikeS)
elif mirror_modes==u"bending modes":
    self.BM = BendingModes(N_MODE,N_SURF=7)
    self._c_gmt_m12.setup( <bending_modes *> self.BM._c_bending_modes)
elif mirror_modes==u"Karhunen-Loeve":
    self.KL = KarhunenLoeve(N_MODE,N_SURF=7)
    self._c_gmt_m12.setup( <bending_modes *> self.KL._c_bending_modes)
else:
    self._c_gmt_m12.setup()

self.aperture_CS   = Coordinate_system(7)
self.conic_CS      = Coordinate_system(7)
self.motion_CS     = Coordinate_system(7)
self.rigid_body_CS = Coordinate_system(7)
self.TT_CS         = Coordinate_system(1)

self.aperture_CS.init(   &(self._c_gmt_m12.aperture_CS)   )
self.conic_CS.init(      &(self._c_gmt_m12.conic_CS)      )
self.motion_CS.init(     &(self._c_gmt_m12.motion_CS)     )
self.rigid_body_CS.init( &(self._c_gmt_m12.rigid_body_CS) )
self.TT_CS.init(         &(self._c_gmt_m12.TT_CS)         )

self.D = {}
@
<<GMT M12 methods>>=
def __dealloc__(self):
    self._c_gmt_m12.cleanup()

def trace(self, Bundle rays):
    """
    Ray tracing to the mirror

    Parameters
    ----------
    rays : Bundle
        A ray bundle used to propagate the light

    See also
    --------
    Bundle: a class representing a bundle of light rays used for geometric propagation
    """
    self._c_gmt_m12.trace(rays._c_bundle)

def blocking(self, Bundle rays):
    """
    Makes the mirror acting as a stop

    Parameters
    ----------
    rays : Bundle
        A ray bundle used to propagate the light

    See also
    --------
    Bundle: a class representing a bundle of light rays used for geometric propagation
    """
    self._c_gmt_m12.blocking(rays._c_bundle)

def update(self, list origin=[0.0,0.0,0.0], list euler_angles=[0.0,0.0,0.0], int idx=0):
    """
    Updates the position of the mirror segments

    Parameters
    ----------
    origin : list of float, optional
        The location of a segment center; default: [0,0,0]
    euler_angles : list of float, optional
        The tip, tilt and clock angles of a segment; default: [0,0,0]
    idx : int
        The segment index from 1 to 7
    """
    assert idx>0 and idx<8, "The segment index must be between 1 and 7!"
    self.motion_CS.origin[idx-1,:] = origin
    self.motion_CS.euler_angles[idx-1,:] = euler_angles
    self.motion_CS.update()

def global_tiptilt(self, float tip, float tilt):
    """
    Applies a global tip--tilt to M1

    Parameters
    ----------
    tip : float
        The x axis angle
    tilt : float
        The y axis angle
    """
    self._c_gmt_m12.global_tiptilt(tip, tilt);

def remove(self, list seg_ID):
    """
    Remove some segments and keep the others

    Parameters
    ----------
    seg_ID : int
        The ID numbers of the segment to remove 
    """
    cdef int[:] _seg_ID_
    _seg_ID_ = np.array(seg_ID,dtype=np.int32,ndmin=1)
    self._c_gmt_m12.remove(&_seg_ID_[0], _seg_ID_.size)

def keep(self, list seg_ID):
    """
    Keep some segments and remove the others

    Parameters
    ----------
    seg_ID : int
        The ID numbers of the segment to keep 
    """
    cdef int[:] _seg_ID_
    _seg_ID_ = np.array(seg_ID,dtype=np.int32,ndmin=1)
    self._c_gmt_m12.keep(&_seg_ID_[0], _seg_ID_.size)

property D_assembly:
    def __get__(self):
        return self._c_gmt_m12.D_assembly

property D_full:
    def __get__(self):
        return self._c_gmt_m12.D_full

property D_clear:
    def __get__(self):
        return self._c_gmt_m12.D_clear

property L:
    def __get__(self):
        return self._c_gmt_m12.L

property height:
    def __get__(self):
        return self._c_gmt_m12.height

property conic_c:
    def __get__(self):
        return self._c_gmt_m12.conic_c

property conic_k:
    def __get__(self):
        return self._c_gmt_m12.conic_k

property modes:
    def __get__(self):
        if self.mirror_modes_type==u"zernike":
            return self.zernike
        elif self.mirror_modes_type==u"bending modes":
            return self.BM
        elif self.mirror_modes_type==u"Karhunen-Loeve":
            return self.KL

property M_ID:
    def __get__(self):
        return self._c_gmt_m12.M_ID
@ with
<<GMT M12 docstring>>=
"""
A class to represent GMT M1 or M2 segmented mirror

Parameters
----------
radial_order : int, optional
    The radial order of the last Zernike polynomials, default to 0
mirror_modes : unicode, optional
    The modal basis on the segment either ""zernike"" or ""bending modes"" for M1 or "Karhunen-Loeve" (https://s3-us-west-1.amazonaws.com/gmto.rconan/KarhunenLoeveModes.bin) for M2, default: ""zernike""
N_MODE : int, optional
    The number of modes, default: 0

Attributes
----------
D_assembly : rtd
    The mirror assembly diameter
D_full : rtd
    The segment full aperture diameter
D_clear : rtd
    The segment clear aperture diameter
L : rtd
    The distance from the optical axis to the center of the tilted peripheral segments
conic_c : rtd
    The inverse of the mirror radius of curvature
conic_k : rtd
    The conic parametert
M_ID : int
    The mirror ID #
zernike : ZernikeS
    The figure of the segments as Zernike surface object
aperture_CS : Coordinate_system
    The segment aperture coordinate system
conic_CS : Coordinate_system
    The segment conic coordinate system
motion_CS : Coordinate_system
    The segment motion coordinate system
rigid_body_CS : Coordinate_system
    The segment rigid body coordinate system
TT_CS : Coordinate_system
    The mirror global tip-tilt coordinate system

Examples
--------
>>> import ceo
>>> M1 = ceo.GMT_M1()

With multiple sources:

>>> M2 = ceo.GMT_M2()

With Zernike modes

>>> M1 = ceo.GMT_M1(25.5,101,radial_order=4)

An M1 segment (#2) is displaced in x of 2 micron and tilted in y of 50mas with

>>> import math
>>> theta = 50e-3*math.pi/180/3600
>>> M1.update(origin=[2e-6,0,0],euler_angles=[0,theta,0],idx=2)

A global tip-tilt of M1 is achieved with

>>> M1.global_tiptilt(theta,-theta)

M2 pointing neutral and coma neutral tip-tilt are realized with

>>> M2.pointing_neutral(theta,-theta)
>>> M2.coma_neutral(theta,-theta)
"""
@

\section{GMT M2}
\label{sec:gmt-m2-1}

\index{gmtMirrors!python!GMT\_M2}

\subsection{PXD file}
\label{sec:pxd-file-2}

<<gmtMirrors.pxd contents>>=
    cdef cppclass gmt_m2:
        <<python GMT M12 functions>>
        void pointing_neutral(float, float)
        void coma_neutral(float, float)
@
\subsubsection{Class definition}
\label{sec:class-definition-5}

<<class definitions>>=
cdef class GMT_M2:
    cdef:
        gmt_m2 *_c_gmt_m12
    <<GMT M12 class properties>>
@

\subsection{PYX file}
\label{sec:pyx-file-2}

<<gmtMirrors.pyx>>=
# GMT M2
cdef class GMT_M2:
    <<GMT M12 docstring>>

    def __cinit__(self, unicode mirror_modes=u"zernike", int radial_order=0, int N_MODE=0):
        self._c_gmt_m12 = new gmt_m2()
        <<GMT M12 constructor>>

    <<GMT M12 methods>>

    def pointing_neutral(self, float tip, float tilt):
        """
        Applies a pointing neutral global tip--tilt to M2

        Parameters
        ----------
        tip : float
            The x axis angle
        tilt : float
            The y axis angle
        """
        self._c_gmt_m12.pointing_neutral(tip, tilt);

    def coma_neutral(self, float tip, float tilt):
        """
        Applies a coma neutral global tip--tilt to M2

        Parameters
        ----------
        tip : float
            The x axis angle
        tilt : float
            The y axis angle
        """
        self._c_gmt_m12.coma_neutral(tip, tilt);
@
\section{Stereoscopic edge sensors}
\label{sec:ster-edge-sens}

\index{gmtMirrors!python!stereoscopic\_edge\_sensors}

\subsection{PXD file}
\label{sec:pxd-file-3}

<<gmtMirrors.pxd contents>>=
    cdef cppclass stereoscopic_edge_sensors:
        int N, N_DATA
        vector *v0
        vector *dv0
        vector *v
        vector *dv
        void setup(gmt_m1 *)
        void cleanup()
        void data()
@
\subsubsection{Class definition}
\label{sec:class-definition-2}

<<class definitions>>=
cdef class StereoscopicEdgeSensors:
    cdef:
        stereoscopic_edge_sensors *_c_stereoscopic_edge_sensors
        public Coordinates v0, v, dv0, dv
@
\subsection{PYX file}
\label{sec:pyx-file-3}

<<gmtMirrors.pyx>>=
cdef class StereoscopicEdgeSensors:
    """
    A class for the GMT stereoscopic edge sensors.
    The stereoscopic model measures the coordinates of the 3-dimension vector joining a pair of edge sensors.

    Parameters
    ----------
    mirror : GMT_M1
        The GMT M1 mirror

    Attributes
    ----------
    v0 : Coordinates
        The coordinates of the edge sensors for a perfectly aligned telescope
    v : Coordinates
        The coordinates of the edge sensors for a disturbed telescope
    dv0 : Coordinates
        The coordinates of the vector joining a pair of edge sensors for a perfectly aligned telescope
    dv : Coordinates
        The coordinates of the vector joining a pair of edge sensors for a disturbed telescope

    See also
    --------
    Coordinates : an interface between an array of device vectors and an array of host coordinates
    """
    def __cinit__(self,GMT_M1 mirror):
        self._c_stereoscopic_edge_sensors = new stereoscopic_edge_sensors()
        self._c_stereoscopic_edge_sensors.setup(mirror._c_gmt_m12)
        self.v0    = Coordinates((self._c_stereoscopic_edge_sensors.N,3))
        self.v0.v  = self._c_stereoscopic_edge_sensors.v0
        self.dv0   = Coordinates((self._c_stereoscopic_edge_sensors.N_DATA,3))
        self.dv0.v = self._c_stereoscopic_edge_sensors.dv0
        self.v     = Coordinates((self._c_stereoscopic_edge_sensors.N,3))
        self.v.v   = self._c_stereoscopic_edge_sensors.v
        self.dv   = Coordinates((self._c_stereoscopic_edge_sensors.N_DATA,3))
        self.dv.v = self._c_stereoscopic_edge_sensors.dv

    def __dealloc__(self):
        self._c_stereoscopic_edge_sensors.cleanup()

    def data(self):
        """
        Computes the edge sensor measurements
        """
        self._c_stereoscopic_edge_sensors.data()
@
\section{Lateral edge sensors}
\label{sec:lateral-edge-sensor}

\index{gmtMirrors!python!lateral\_edge\_sensors}

\subsection{PXD file}
\label{sec:pxd-file-4}

<<gmtMirrors.pxd contents>>=
    cdef cppclass lateral_edge_sensors:
        int N_DATA
        vector *A0
        vector *A
        vector *B0
        vector *B
        vector *k_cam
        vector *k_laser
        rtd *d__x
        rtd *d__y
        rtd *d__d
        void setup(gmt_m1 *)
        void setup(gmt_m1 *, rtd)
        void cleanup()
        void data()
@
\subsubsection{Class definition}
\label{sec:class-definition-3}

<<class definitions>>=
cdef class LateralEdgeSensors:
    cdef:
        lateral_edge_sensors *_c_lateral_edge_sensors
        public Coordinates A, A0, B, B0, k_cam, k_laser
        public cuDoubleArray x, y
@
\subsection{PYX file}
\label{sec:pyx-file-4}

<<gmtMirrors.pyx>>=
cdef class LateralEdgeSensors:
    """
    A class for the GMT lateral displacement edge sensors.
    It applies to the case of a laser aiming at a camera.
    The measurements are the laser spot location within the frame of the camera.

    Parameters
    ----------
    mirror : GMT_M1
        The GMT M1 mirror

    Attributes
    ----------
    A : Coordinates
        The laser location coordinates in the motion coordinate system of the segment they are attached to.
    B : Coordinates
        The camera location coordinates in the rigid body coordinate system of the segment they are attached to.
    B0 : Coordinates
        The camera location coordinates in the global coordinate system of the segment they are attached to.
    k_cam : Coordinates
        The vector joining a pair of laser/camera in the rigid body coordinate system of the segment that the camera is attached to in the case of a perfectly aligned telescope.
    k_laser : Coordinates
        The vector joining a pair of laser/camera in the rigid body coordinate system of the segment that the camera is attached to in the case of a disturbed telescope.
    x : cuDoubleArray
        The x-axis coordinates of the laser spot
    y : cuDoubleArray
        The y-axis coordinates of the laser spot

    See also
    --------
    Coordinates : an interface between an array of device vectors and an array of host coordinates
    cuDoubleArray : an interface class between GPU host and device data for doubles
    """
    def __cinit__(self,*args,**kwargs):
        self._c_lateral_edge_sensors = new lateral_edge_sensors()

    def __init__(self,GMT_M1 mirror,*args,**kwargs):
        if len(args)>0:
            self._c_lateral_edge_sensors.setup(mirror._c_gmt_m12,args[0])
        else:
            self._c_lateral_edge_sensors.setup(mirror._c_gmt_m12)
        self.A = Coordinates((self._c_lateral_edge_sensors.N_DATA,3))
        self.A.v = self._c_lateral_edge_sensors.A
        self.A0 = Coordinates((self._c_lateral_edge_sensors.N_DATA,3))
        self.A0.v = self._c_lateral_edge_sensors.A0
        self.B0 = Coordinates((self._c_lateral_edge_sensors.N_DATA,3))
        self.B0.v = self._c_lateral_edge_sensors.B0
        self.B = Coordinates((self._c_lateral_edge_sensors.N_DATA,3))
        self.B.v = self._c_lateral_edge_sensors.B
        self.k_cam = Coordinates((self._c_lateral_edge_sensors.N_DATA,3))
        self.k_cam.v = self._c_lateral_edge_sensors.k_cam
        self.k_laser = Coordinates((self._c_lateral_edge_sensors.N_DATA,3))
        self.k_laser.v = self._c_lateral_edge_sensors.k_laser
        self.x = cuDoubleArray(shape=(self._c_lateral_edge_sensors.N_DATA,1),dev_malloc=False)
        self.x._c_gpu.dev_data = self._c_lateral_edge_sensors.d__x
        self.y = cuDoubleArray(shape=(self._c_lateral_edge_sensors.N_DATA,1),dev_malloc=False)
        self.y._c_gpu.dev_data = self._c_lateral_edge_sensors.d__y

    def __dealloc__(self):
        self._c_lateral_edge_sensors.cleanup()

    def data(self):
        """
        Computes the edge sensor measurements
        """
        self._c_lateral_edge_sensors.data()
@
\section{Distance edge sensors}
\label{sec:dist-edge-sens}

\index{gmtMirrors!python!distance\_edge\_sensors}

\subsubsection{Class definition}
\label{sec:class-definition-4}

<<class definitions>>=
cdef class DistanceEdgeSensors(LateralEdgeSensors):
    cdef:
        cuDoubleArray _d_
        readonly double[:,::1] d0
@
\subsection{PYX file}
\label{sec:pyx-file-5}

<<gmtMirrors.pyx>>=
import numpy as np
cdef class DistanceEdgeSensors(LateralEdgeSensors):
    """
    A class for the GMT distance edge sensors.
    It applies to the case of a laser aiming at a retroreflector.
    The measurements are the distances between the laser spot and the retroreflector.

    Parameters
    ----------
    mirror : GMT_M1
        The GMT M1 mirror
    height : rtd
        The laser and retroreflector are placed at a distance of +/- height from the z=0 plane of the segments

    Attributes
    ----------
    d : cuDoubleArray
        The distance between the laser and the retroreflector

    See also
    --------
    cuDoubleArray : an interface class between GPU host and device data for doubles
    """
    def __init__(self,GMT_M1 mirror, rtd height=0.25):
        super().__init__(mirror, height)
        self._d_ = cuDoubleArray(shape=(self._c_lateral_edge_sensors.N_DATA,1),dev_malloc=False)
        self._d_._c_gpu.dev_data = self._c_lateral_edge_sensors.d__d
        self.d0 = np.zeros((self._c_lateral_edge_sensors.N_DATA,1))

    def calibration(self):
        self.data()
        self.d0 = self._d_.host()

    property d:
        def __get__(self):
            self.data()
            return self._d_.host()-self.d0
<|MERGE_RESOLUTION|>--- conflicted
+++ resolved
@@ -106,19 +106,13 @@
         self.M1 = GMT_M1(radial_order=M1_radial_order,
                          mirror_modes=M1_mirror_modes,
                          N_MODE=M1_N_MODE)
-<<<<<<< HEAD
         self.M2 = GMT_M2(radial_order=M2_radial_order, 
                          mirror_modes=M2_mirror_modes,
                          N_MODE=M2_N_MODE)
         self.focal_plane_distance = -5.830
         self.focal_plane_radius   =  2.197173
-=======
-        self.M2 = GMT_M2(radial_order=M2_radial_order, mirror_modes=M2_mirror_modes)
-        self.focal_plane_distance   = -5.830
-        self.focal_plane_radius     =  2.197173
         self.pointing_error_zenith  = 0.0
         self.pointing_error_azimuth = 0.0
->>>>>>> 7df6bd12
 
     def __getitem__(self,key):
         if key=="M1":
