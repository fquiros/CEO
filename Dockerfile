--- conflicted
+++ resolved
@@ -1,9 +1,4 @@
-<<<<<<< HEAD
-FROM nvidia/cuda:9.1-cudnn7-devel
-FROM continuumio/anaconda3
-=======
 FROM nvidia/cuda:9.1-devel 
->>>>>>> d73f332e
 
 RUN apt-get update && apt-get -y install noweb
 
@@ -11,20 +6,27 @@
 
 RUN apt-get -y install git
 
-ENV LANG=C.UTF-8 LC_ALL=C.UTF-8
-ENV PATH /opt/conda/bin:$PATH
+ENV PATH /home/anaconda/bin:$PATH
 
 RUN apt-get install -y wget bzip2 ca-certificates
 
 RUN wget --quiet https://repo.continuum.io/archive/Anaconda3-5.1.0-Linux-x86_64.sh -O ~/anaconda.sh && \
-        	 /bin/bash ~/anaconda.sh -b -p /opt/conda && \				      
-         	    rm ~/anaconda.sh && \
-		    ln -s /opt/conda/etc/profile.d/conda.sh /etc/profile.d/conda.sh && \
-	    	    echo ". /opt/conda/etc/profile.d/conda.sh" >> ~/.bashrc && \
-		        echo "conda activate base" >> ~/.bashrc
+                 /bin/bash ~/anaconda.sh -b -p /home/anaconda && \                                
+                    rm ~/anaconda.sh && \
+                    ln -s /home/anaconda/etc/profile.d/conda.sh /etc/profile.d/conda.sh && \
+                    echo ". /home/anaconda/etc/profile.d/conda.sh" >> ~/.bashrc && \
+                        echo "conda activate base" >> ~/.bashrc
 
 RUN conda install --yes boto3
 
-COPY . /tmp/src
+RUN pip install awscli --upgrade --user
 
-RUN cd /tmp/src && git checkout devel_cuda9.1_python3.6 && make all cython+ENV HOME /home
+ENV PYTHONPATH /home/CEO/python
+
+RUN cd /home && git clone -b devel_cuda9.1_python3.6 https://github.com/rconan/CEO.git
+RUN cd /home/CEO &&  make all cython
+
+ADD docker_test /home/docker_test
+
+ENTRYPOINT ["/home/anaconda/bin/python"]